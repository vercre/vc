--- conflicted
+++ resolved
@@ -12,11 +12,7 @@
     TokenRequest, TokenResponse,
 };
 use vercre_macros::{authorization_request, credential_request};
-<<<<<<< HEAD
-use vercre_openid::{Error, Format, Result};
-=======
 use vercre_openid::{Error, FormatIdentifier, Result};
->>>>>>> 05f7c185
 use vercre_test_utils::holder;
 use vercre_test_utils::issuer::{self, CLIENT_ID, CREDENTIAL_ISSUER, NORMAL_USER};
 use vercre_w3c_vc::proof::{self, Payload, Verify};
@@ -27,11 +23,7 @@
 #[derive(Default)]
 pub struct Wallet {
     pub provider: issuer::Provider,
-<<<<<<< HEAD
-    pub format: Format,
-=======
     pub format: FormatIdentifier,
->>>>>>> 05f7c185
     pub tx_code: Option<String>,
 }
 
