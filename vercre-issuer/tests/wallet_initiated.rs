--- conflicted
+++ resolved
@@ -5,11 +5,7 @@
 
 use rstest::rstest;
 use utils::{provider, Issuance};
-<<<<<<< HEAD
-use vercre_openid::Format;
-=======
 use vercre_openid::FormatIdentifier;
->>>>>>> 05f7c185
 use vercre_test_utils::issuer::Provider;
 use vercre_test_utils::snapshot;
 
@@ -22,11 +18,7 @@
 
     let wallet = wallet::Wallet {
         provider,
-<<<<<<< HEAD
-        format: Format::JwtVcJson,
-=======
         format: FormatIdentifier::JwtVcJson,
->>>>>>> 05f7c185
         ..Default::default()
     };
 
