--- conflicted
+++ resolved
@@ -9,11 +9,7 @@
 use utils::{provider, Issuance};
 use vercre_issuer::SendType;
 use vercre_macros::create_offer_request;
-<<<<<<< HEAD
-use vercre_openid::Format;
-=======
 use vercre_openid::FormatIdentifier;
->>>>>>> 05f7c185
 use vercre_test_utils::issuer::{Provider, CREDENTIAL_ISSUER, NORMAL_USER, PENDING_USER};
 use vercre_test_utils::snapshot;
 
@@ -44,11 +40,7 @@
     let wallet = wallet::Wallet {
         provider,
         tx_code: response.tx_code,
-<<<<<<< HEAD
-        format: Format::JwtVcJson,
-=======
         format: FormatIdentifier::JwtVcJson,
->>>>>>> 05f7c185
     };
 
     wallet.issuer_initiated(response.offer_type).await.expect("should get credential");
@@ -56,13 +48,8 @@
 
 /// Credential format variants
 #[rstest]
-<<<<<<< HEAD
-#[case(Format::JwtVcJson)]
-async fn format(provider: Provider, #[case] credential_format: Format) {
-=======
 #[case(FormatIdentifier::JwtVcJson)]
 async fn format(provider: Provider, #[case] credential_format: FormatIdentifier) {
->>>>>>> 05f7c185
     vercre_test_utils::init_tracer();
     snapshot!("issuer:{credential_format}");
 
@@ -106,11 +93,7 @@
     let wallet = wallet::Wallet {
         provider: provider.clone(),
         tx_code: response.tx_code,
-<<<<<<< HEAD
-        format: Format::JwtVcJson,
-=======
         format: FormatIdentifier::JwtVcJson,
->>>>>>> 05f7c185
     };
 
     wallet.issuer_initiated(response.offer_type).await.expect("should get credential");
@@ -138,11 +121,7 @@
     let wallet = wallet::Wallet {
         provider: provider.clone(),
         tx_code: response.tx_code,
-<<<<<<< HEAD
-        format: Format::JwtVcJson,
-=======
         format: FormatIdentifier::JwtVcJson,
->>>>>>> 05f7c185
     };
 
     wallet.issuer_initiated(response.offer_type).await.expect("should get credential");
