//! # Token Endpoint
//!
//! The Token Endpoint issues an Access Token and, optionally, a Refresh Token
//! in exchange for the Authorization Code that client obtained in a successful
//! Authorization Response. It is used in the same manner as defined in
//! [RFC6749](https://tools.ietf.org/html/rfc6749#section-5.1) and follows the
//! recommendations given in [I-D.ietf-oauth-security-topics].
//!
//! The authorization server MUST include the HTTP "Cache-Control" response
//! header field [RFC2616](https://www.rfc-editor.org/rfc/rfc2616) with a value of "no-store" in any response containing tokens,
//! credentials, or other sensitive information, as well as the "Pragma"
//! response header field [RFC2616](https://www.rfc-editor.org/rfc/rfc2616) with a value of "no-cache".

// TODO: verify `client_assertion` JWT, when set

use std::collections::HashMap;
use std::fmt::Debug;

use base64ct::{Base64UrlUnpadded, Encoding};
use chrono::Utc;
use sha2::{Digest, Sha256};
use tracing::instrument;
use vercre_core::gen;
use vercre_openid::issuer::{
    AuthorizationDetail, AuthorizationDetailType, AuthorizationSpec, Authorized, ConfigurationId,
    Format, Metadata, Provider, StateStore, TokenGrantType, TokenRequest, TokenResponse, TokenType,
};
use vercre_openid::{Error, Result};

use crate::state::{AuthorizedCredential, DetailItem, Expire, Stage, State, Token};

/// Token request handler.
///
/// # Errors
///
/// Returns an `OpenID4VP` error if the request is invalid or if the provider is
/// not available.
#[instrument(level = "debug", skip(provider))]
pub async fn token(provider: impl Provider, request: TokenRequest) -> Result<TokenResponse> {
    // restore state
    let state_key = match &request.grant_type {
        TokenGrantType::AuthorizationCode { code, .. } => code,
        TokenGrantType::PreAuthorizedCode {
            pre_authorized_code, ..
        } => pre_authorized_code,
    };

    // RFC 6749 requires a particular error here
    let Ok(state) = StateStore::get(&provider, state_key).await else {
        return Err(Error::InvalidGrant("authorization code is invalid".into()));
    };

    // authorization code is one-time use
    StateStore::purge(&provider, state_key)
        .await
        .map_err(|e| Error::ServerError(format!("issue purging authorizaiton state: {e}")))?;

    let ctx = Context { state };

    ctx.verify(&provider, &request).await?;
    ctx.process(&provider, request).await
}

#[derive(Debug)]
struct Context {
    state: State,
}

impl Context {
    // Verify the token request.
    async fn verify(&self, provider: &impl Provider, request: &TokenRequest) -> Result<()> {
        tracing::debug!("token::verify");

        if self.state.is_expired() {
            return Err(Error::InvalidRequest("state expired".into()));
        }

        let Ok(server) = Metadata::server(provider, &request.credential_issuer).await else {
            return Err(Error::InvalidRequest("unknown authorization server".into()));
        };

        // grant_type
        match &request.grant_type {
            TokenGrantType::AuthorizationCode {
                redirect_uri,
                code_verifier,
                ..
            } => {
                let Stage::Authorized(auth_state) = &self.state.stage else {
                    return Err(Error::ServerError("authorization state not set".into()));
                };

                // client_id is the same as the one used to obtain the authorization code
                if request.client_id.as_ref() != Some(&auth_state.client_id) {
                    return Err(Error::InvalidGrant(
                        "client_id differs from authorized one".into(),
                    ));
                }

                // redirect_uri is the same as the one provided in authorization request
                // i.e. either 'None' or 'Some(redirect_uri)'
                if redirect_uri != &auth_state.redirect_uri {
                    return Err(Error::InvalidGrant(
                        "redirect_uri differs from authorized one".into(),
                    ));
                }

                // code_verifier
                let Some(verifier) = &code_verifier else {
                    return Err(Error::AccessDenied("code_verifier is missing".into()));
                };

                // code_verifier matches code_challenge
                let hash = Sha256::digest(verifier);
                let challenge = Base64UrlUnpadded::encode_string(&hash);

                if challenge != auth_state.code_challenge {
                    return Err(Error::AccessDenied("code_verifier is invalid".into()));
                }
            }
            TokenGrantType::PreAuthorizedCode { tx_code, .. } => {
                let Stage::PreAuthorized(auth_state) = &self.state.stage else {
                    return Err(Error::ServerError("pre-authorized state not set".into()));
                };

                // anonymous access allowed?
                if request.client_id.as_ref().is_none()
                    || request.client_id.as_ref().is_some_and(String::is_empty)
                        && !server.pre_authorized_grant_anonymous_access_supported
                {
                    return Err(Error::InvalidClient("anonymous access is not supported".into()));
                }
                // tx_code
                if tx_code != &auth_state.tx_code {
                    return Err(Error::InvalidGrant("invalid tx_code provided".into()));
                }
            }
        }

        Ok(())
    }

    // FIXME: process authorization_details/scope request parameters
    // TODO: add `client_assertion` JWT verification

    // Exchange authorization/pre-authorized code for access token.
    #[allow(clippy::too_many_lines)]
    async fn process(
        &self, provider: &impl Provider, request: TokenRequest,
    ) -> Result<TokenResponse> {
        tracing::debug!("token::process");

        let mut credentials = HashMap::new();

        let (authorization_details, scope) = match &request.grant_type {
            TokenGrantType::PreAuthorizedCode { .. } => {
                let Stage::PreAuthorized(pre_auth_state) = &self.state.stage else {
                    return Err(Error::ServerError("pre-authorized state not set".into()));
                };

                credentials.clone_from(&pre_auth_state.credentials);

                let mut authorization_details = vec![];

                for (identifier, authorized) in &pre_auth_state.credentials {
                    authorization_details.push(Authorized {
                        authorization_detail: AuthorizationDetail {
                            type_: AuthorizationDetailType::OpenIdCredential,
                            specification: AuthorizationSpec::ConfigurationId(
                                ConfigurationId::Definition {
                                    credential_configuration_id: authorized
                                        .credential_configuration_id
                                        .clone(),
                                    credential_definition: None,
                                },
                            ),
                            ..AuthorizationDetail::default()
                        },
                        credential_identifiers: vec![identifier.clone()],
                    });
                }

                (Some(authorization_details), None)

                // TODO: if narrowing is requested, narrow the authorization and
                // return authorization_details (or scope?)
            }

            TokenGrantType::AuthorizationCode { .. } => {
                let Stage::Authorized(authzn_state) = &self.state.stage else {
                    return Err(Error::ServerError("authorization state not set".into()));
                };

                // TODO: reduce scope if requested scope

                let scope = authzn_state.scope.as_ref().map(|scope_items| {
                    let mut scope_str = String::new();

                    for item in scope_items {
                        scope_str.push_str(&item.item);

                        for identifier in &item.credential_identifiers {
                            credentials.insert(
                                identifier.clone(),
                                AuthorizedCredential {
                                    credential_identifier: identifier.clone(),
                                    credential_configuration_id: item
                                        .credential_configuration_id
                                        .clone(),
                                    claim_ids: None,
                                },
                            );
                        }
                    }
                    scope_str
                });

                // narrow token's authorization if requested by wallet
                let authorization_details = if let Some(detail_items) = &authzn_state.details {
                    let detail_items = if let Some(requested) = &request.authorization_details {
                        narrow_auth(detail_items, requested)?
                    } else {
                        detail_items.clone()
                    };

                    let mut authorization_details = vec![];
                    for item in &detail_items {
                        authorization_details.push(Authorized {
                            authorization_detail: item.authorization_detail.clone(),
                            credential_identifiers: item.credential_identifiers.clone(),
                        });

                        for identifier in &item.credential_identifiers {
                            credentials.insert(
                                identifier.clone(),
                                AuthorizedCredential {
                                    credential_identifier: identifier.clone(),
                                    credential_configuration_id: item
                                        .credential_configuration_id
                                        .clone(),
                                    claim_ids: None,
                                },
                            );
                        }
                    }

                    Some(authorization_details)
                } else {
                    None
                };

                (authorization_details, scope)
            }
        };

        let access_token = gen::token();
        let c_nonce = gen::nonce();

        let mut state = self.state.clone();
        state.stage = Stage::Validated(Token {
            access_token: access_token.clone(),
            credentials,
            c_nonce: c_nonce.clone(),
            c_nonce_expires_at: Utc::now() + Expire::Nonce.duration(),
        });
        StateStore::put(provider, &access_token, &state, state.expires_at)
            .await
            .map_err(|e| Error::ServerError(format!("issue saving state: {e}")))?;

        Ok(TokenResponse {
            access_token,
            token_type: TokenType::Bearer,
            expires_in: Expire::Access.duration().num_seconds(),
            c_nonce: Some(c_nonce),
            c_nonce_expires_in: Some(Expire::Nonce.duration().num_seconds()),
            authorization_details,
            scope,
        })
    }
}

// TODO: potentially, reduce claimset to requested claims

// Narrow previously authorized credentials to requested ones.
fn narrow_auth(
    authorized: &[DetailItem], requested: &[AuthorizationDetail],
) -> Result<Vec<DetailItem>> {
    let mut subset = vec![];

    for reqd in requested {
        // find `auth_det` in previously authorized
        let Some(detail_item) =
            authorized.iter().find(|authd| is_match(&authd.authorization_detail, reqd))
        else {
            continue;
        };
        subset.push(detail_item.clone());
    }

    if subset.is_empty() {
        return Err(Error::InvalidRequest("no matching authorization details".into()));
    }

    Ok(subset)
}

fn is_match(a: &AuthorizationDetail, b: &AuthorizationDetail) -> bool {
    match &a.specification {
        AuthorizationSpec::ConfigurationId(a_config) => {
            let AuthorizationSpec::ConfigurationId(b_config) = &b.specification else {
                return false;
            };
            a_config == b_config
        }

        AuthorizationSpec::Format(Format::JwtVcJson {
            credential_definition: a_def,
        }) => {
            let AuthorizationSpec::Format(Format::JwtVcJson {
                credential_definition: b_def,
            }) = &b.specification
            else {
                return false;
            };
            a_def == b_def
        }

        // TODO: add remaining match arms
        AuthorizationSpec::Format(_) => todo!("remaining match arms"),
    }
}

#[cfg(test)]
mod tests {
    use chrono::Utc;
    use insta::assert_yaml_snapshot as assert_snapshot;
    use vercre_macros::token_request;
    use vercre_openid::issuer::{
        AuthorizationDetail, AuthorizationDetailType, AuthorizationSpec, ConfigurationId,
        CredentialDefinition, Format,
    };
    use vercre_test_utils::issuer::{Provider, CLIENT_ID, CREDENTIAL_ISSUER, NORMAL_USER};
    use vercre_test_utils::snapshot;

    use super::*;
<<<<<<< HEAD
    use crate::state::{Authorization, AuthorizedCredential, DetailItem, PreAuthorization};
=======
    use crate::state::{Authorization, PreAuthorized};
    extern crate self as vercre_issuer;
>>>>>>> 8d810c5e

    #[tokio::test]
    async fn pre_authorized() {
        vercre_test_utils::init_tracer();
        snapshot!("");

        let provider = Provider::new();

        // set up PreAuthorized state
        let state = State {
            stage: Stage::PreAuthorized(PreAuthorization {
                credentials: HashMap::from([(
                    "PHLEmployeeID".into(),
                    AuthorizedCredential {
                        credential_identifier: "PHLEmployeeID".into(),
                        credential_configuration_id: "EmployeeID_JWT".into(),
                        claim_ids: None,
                    },
                )]),
                tx_code: Some("1234".into()),
            }),
            subject_id: Some(NORMAL_USER.into()),
            expires_at: Utc::now() + Expire::Authorized.duration(),
        };

        let pre_auth_code = "ABCDEF";

        StateStore::put(&provider, pre_auth_code, &state, state.expires_at)
            .await
            .expect("state exists");

        // create TokenRequest to 'send' to the app
        let request = token_request!({
            "credential_issuer": CREDENTIAL_ISSUER,
            "client_id": CLIENT_ID,
            "grant_type": "urn:ietf:params:oauth:grant-type:pre-authorized_code",
            "pre-authorized_code": pre_auth_code,
            "tx_code": "1234"
        });
        let token_resp = token(provider.clone(), request).await.expect("response is valid");

        assert_snapshot!("token:pre_authorized:response", &token_resp, {
            ".access_token" => "[access_token]",
            ".c_nonce" => "[c_nonce]"
        });

        // pre-authorized state should be removed
        assert!(StateStore::get::<State>(&provider, pre_auth_code).await.is_err());

        // should be able to retrieve state using access token
        let state = StateStore::get::<State>(&provider, &token_resp.access_token)
            .await
            .expect("state exists");

        assert_snapshot!("token:pre_authorized:state", state, {
            ".expires_at" => "[expires_at]",
            ".stage.access_token" => "[access_token]",
            ".stage.c_nonce" => "[c_nonce]",
            ".stage.c_nonce_expires_at" => "[c_nonce_expires_at]",
        });
    }

    #[tokio::test]
    async fn authorized() {
        vercre_test_utils::init_tracer();
        snapshot!("");

        let provider = Provider::new();
        let verifier = "ABCDEF12345";

        // set up Authorization state
        let state = State {
            stage: Stage::Authorized(Authorization {
                code_challenge: Base64UrlUnpadded::encode_string(&Sha256::digest(verifier)),
                code_challenge_method: "S256".into(),
                details: Some(vec![DetailItem {
                    authorization_detail: AuthorizationDetail {
                        type_: AuthorizationDetailType::OpenIdCredential,
                        specification: AuthorizationSpec::ConfigurationId(
                            ConfigurationId::Definition {
                                credential_configuration_id: "EmployeeID_JWT".into(),
                                credential_definition: None,
                            },
                        ),
                        ..AuthorizationDetail::default()
                    },
                    credential_configuration_id: "EmployeeID_JWT".into(),
                    credential_identifiers: vec!["PHLEmployeeID".into()],
                }]),
                client_id: CLIENT_ID.into(),
                ..Authorization::default()
            }),
            subject_id: Some(NORMAL_USER.into()),
            expires_at: Utc::now() + Expire::Authorized.duration(),
        };

        let code = "ABCDEF";

        StateStore::put(&provider, code, &state, state.expires_at).await.expect("state exists");

        // create TokenRequest to 'send' to the app
        let request = token_request!({
            "credential_issuer": CREDENTIAL_ISSUER,
            "client_id": CLIENT_ID,
            "grant_type": "authorization_code",
            "code": code,
            "code_verifier": verifier,
        });
        let token_resp = token(provider.clone(), request).await.expect("response is valid");

        assert_snapshot!("token:authorized:response", &token_resp, {
            ".access_token" => "[access_token]",
            ".c_nonce" => "[c_nonce]"
        });

        // authorization state should be removed
        assert!(StateStore::get::<State>(&provider, code).await.is_err());

        // should be able to retrieve state using access token
        let state = StateStore::get::<State>(&provider, &token_resp.access_token)
            .await
            .expect("state exists");

        assert_snapshot!("token:authorized:state", state, {
            ".expires_at" => "[expires_at]",
            ".stage.access_token" => "[access_token]",
            ".stage.c_nonce" => "[c_nonce]",
            ".stage.c_nonce_expires_at" => "[c_nonce_expires_at]",
        });
    }

    #[tokio::test]
    async fn authorization_details() {
        vercre_test_utils::init_tracer();
        snapshot!("");

        let provider = Provider::new();
        let verifier = "ABCDEF12345";

        // set up Authorization state
        let state = State {
            stage: Stage::Authorized(Authorization {
                client_id: CLIENT_ID.into(),
                redirect_uri: Some("https://example.com".into()),
                code_challenge: Base64UrlUnpadded::encode_string(&Sha256::digest(verifier)),
                code_challenge_method: "S256".into(),
                details: Some(vec![DetailItem {
                    authorization_detail: AuthorizationDetail {
                        type_: AuthorizationDetailType::OpenIdCredential,
                        specification: AuthorizationSpec::Format(Format::JwtVcJson {
                            credential_definition: CredentialDefinition {
                                type_: Some(vec![
                                    "VerifiableCredential".into(),
                                    "EmployeeIDCredential".into(),
                                ]),
                                ..CredentialDefinition::default()
                            },
                        }),
                        ..AuthorizationDetail::default()
                    },
                    credential_configuration_id: "EmployeeID_JWT".into(),
                    credential_identifiers: vec!["PHLEmployeeID".into()],
                }]),
                ..Authorization::default()
            }),
            subject_id: Some(NORMAL_USER.into()),
            expires_at: Utc::now() + Expire::Authorized.duration(),
        };

        let code = "ABCDEF";

        StateStore::put(&provider, code, &state, state.expires_at).await.expect("state exists");

        // create TokenRequest to 'send' to the app
        let request = token_request!({
            "credential_issuer": CREDENTIAL_ISSUER,
            "client_id": CLIENT_ID,
            "grant_type": "authorization_code",
            "code": code,
            "code_verifier": verifier,
            "redirect_uri": "https://example.com",
            "authorization_details": [{
                "type": "openid_credential",
                "format": "jwt_vc_json",
                "credential_definition": {
                    "type": [
                        "VerifiableCredential",
                        "EmployeeIDCredential"
                    ]
                }
            }],
        });
        let response = token(provider.clone(), request).await.expect("response is valid");

        assert_snapshot!("token:authorization_details:response", &response, {
            ".access_token" => "[access_token]",
            ".c_nonce" => "[c_nonce]"
        });

        // auth_code state should be removed
        assert!(StateStore::get::<State>(&provider, code).await.is_err());

        // should be able to retrieve state using access token
        let state = StateStore::get::<State>(&provider, &response.access_token)
            .await
            .expect("state exists");

        assert_snapshot!("token:authorization_details:state", state, {
            ".expires_at" => "[expires_at]",
            ".stage.access_token" => "[access_token]",
            ".stage.c_nonce" => "[c_nonce]",
            ".stage.c_nonce_expires_at" => "[c_nonce_expires_at]",
        });
    }
}<|MERGE_RESOLUTION|>--- conflicted
+++ resolved
@@ -343,12 +343,8 @@
     use vercre_test_utils::snapshot;
 
     use super::*;
-<<<<<<< HEAD
     use crate::state::{Authorization, AuthorizedCredential, DetailItem, PreAuthorization};
-=======
-    use crate::state::{Authorization, PreAuthorized};
     extern crate self as vercre_issuer;
->>>>>>> 8d810c5e
 
     #[tokio::test]
     async fn pre_authorized() {
