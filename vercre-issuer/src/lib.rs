#![feature(let_chains)]

//! An API for the issuance of Verifiable Credentials based on the
//! [OpenID for Verifiable Credential Issuance] specification.
//!
//! # [OpenID for Verifiable Credential Issuance]
//!
//! This library implements an OAuth protected API for the issuance of
//! Verifiable Credentials as specified by [OpenID for Verifiable Credential
//! Issuance].
//!
//! Verifiable Credentials are similar to identity assertions, like ID Tokens in
//! [OpenID Connect], in that they allow a Credential Issuer to assert End-User
//! claims. A Verifiable Credential follows a pre-defined schema (the Credential
//! type) and MAY be bound to a certain holder, e.g., through Cryptographic
//! Holder Binding. Verifiable Credentials can be securely presented for the
//! End-User to the RP, without involvement of the Credential Issuer.
//!
//! Access to this API is authorized using OAuth 2.0 [RFC6749],
//! i.e., Wallets use OAuth 2.0 to obtain authorization to receive Verifiable
//! Credentials. This way the issuance process can benefit from the proven
//! security, simplicity, and flexibility of OAuth 2.0, use existing OAuth 2.0
//! deployments, and [OpenID Connect] OPs can be extended to become Credential
//! Issuers.
//!
//! # Design
//!
//! **Endpoints**
//!
//! The library is architected around the [OpenID4VCI] endpoints, each with its
//! own `XxxRequest` and `XxxResponse` types. The types serialize to and from
//! JSON, in accordance with the specification.
//!
//! The endpoints are designed to be used with Rust-based HTTP servers, such as
//! [axum](https://docs.rs/axum/latest/axum/).
//!
//! Endpoints can be combined to implement both the [OpenID4VCI] Authorization
//! Code Stage and Pre-Authorized Code Stage.
//!
//! **Running**
//!
//! Per the OAuth 2.0 specification, endpoints are exposed using HTTP. The
//! library will work with most common Rust HTTP servers with a few lines of
//! 'wrapper' code for each endpoint.
//!
//! In addition, implementors need to implement 'Provider' traits that are
//! responsible for handling externals such as  storage, authorization, external
//! communication, etc.. See [`core_utils`](https://docs.rs/core-utils/latest/core_utils/).
//!
//! # Example
//!
//! The following example demonstrates how a single endpoint might be surfaced.
//!
//! A number of elements have been excluded for brevity. A more complete example
//! can be found in the `examples` directory.
//!  
//! ```rust,ignore
//! #[tokio::main]
//! async fn main() {
//!     // `Provider` implements the `Provider` traits
//!     let endpoint = Arc::new(Endpoint::new(Provider::new()));
//!
//!     let router = Router::new()
//!         // --- other routes ---
//!         .route("/credential", post(credential))
//!         // --- other routes ---
//!         .with_state(endpoint);
//!
//!     let listener = TcpListener::bind("0.0.0.0:8080").await.expect("should bind");
//!     axum::serve(listener, router).await.expect("server should run");
//! }
//!
//! // Credential endpoint
//! async fn credential(
//!     State(endpoint): State<Arc<Endpoint<Provider>>>, TypedHeader(host): TypedHeader<Host>,
//!     TypedHeader(auth): TypedHeader<Authorization<Bearer>>,
//!     Json(mut req): Json<CredentialRequest>,
//! ) -> AxResult<CredentialResponse> {
//!     // set credential issuer and access token from HTTP header
//!     req.credential_issuer = format!("http://{}", host);
//!     req.access_token = auth.token().to_string();
//!
//!     // call endpoint
//!     endpoint.credential(req).await.into()
//! }
//! ```
//!
//! [OpenID for Verifiable Credential Issuance]: (https://openid.net/specs/openid-4-verifiable-credential-issuance-1_0.html)
//! [OpenID4VCI]: (https://openid.net/specs/openid-4-verifiable-credential-issuance-1_0.html)
//! [OpenID Connect]: (https://openid.net/specs/openid-connect-core-1_0.html)
//! [RFC6749]: (https://www.rfc-editor.org/rfc/rfc6749.html)

mod authorize;
mod create_offer;
mod credential;
mod credential_offer;
mod deferred;
mod metadata;
mod notification;
mod oauth_server;
mod par;
mod register;
mod state;
mod token;

/// Re-export provider traits and types.
pub mod provider {
    pub use vercre_datasec::jose::jwk::PublicKeyJwk;
    pub use vercre_datasec::{Algorithm, Decryptor, Encryptor, SecOps, Signer};
    pub use vercre_did::{DidResolver, Document};
    pub use vercre_openid::issuer::{
        ClaimDefinition, Client, Credentials, Dataset, GrantType, Issuer, Metadata, Provider,
        Result, Server, StateStore, Subject,
    };
    pub use vercre_status::issuer::Status;
}

pub use authorize::authorize;
pub use create_offer::create_offer;
pub use credential::credential;
pub use credential_offer::credential_offer;
pub use deferred::deferred;
pub use metadata::metadata;
pub use oauth_server::oauth_server;
pub use par::par;
pub use register::register;
pub use token::token;
pub use vercre_core::urlencode;
pub use vercre_openid::issuer::{
    AuthorizationCodeGrant, AuthorizationDetail, AuthorizationDetailType, AuthorizationRequest,
    AuthorizationResponse, AuthorizedDetail, Claim, ClaimDefinition, CreateOfferRequest,
    CreateOfferResponse, CredentialAuthorization, CredentialConfiguration, CredentialDefinition,
    CredentialIssuance, CredentialOffer, CredentialOfferRequest, CredentialOfferResponse,
    CredentialRequest, CredentialResponse, CredentialResponseType, DeferredCredentialRequest,
<<<<<<< HEAD
    DeferredCredentialResponse, FormatIdentifier, Grants, MetadataRequest, MetadataResponse,
    NotificationEvent, NotificationRequest, NotificationResponse, OAuthServerRequest,
    OAuthServerResponse, OfferType, PreAuthorizedCodeGrant, ProfileClaims, ProfileIsoMdl,
    ProfileSdJwt, ProfileW3c, Proof, ProofClaims, PushedAuthorizationRequest,
    PushedAuthorizationResponse, RegistrationRequest, RegistrationResponse, RequestObject,
    SendType, SingleProof, TokenGrantType, TokenRequest, TokenResponse, TxCode,
=======
    DeferredCredentialResponse, FormatIdentifier, GrantType, Grants, MetadataRequest,
    MetadataResponse, OAuthServerRequest, OAuthServerResponse, OfferType, PreAuthorizedCodeGrant,
    ProfileClaims, ProfileIsoMdl, ProfileSdJwt, ProfileW3c, Proof, ProofClaims,
    PushedAuthorizationRequest, PushedAuthorizationResponse, RegistrationRequest,
    RegistrationResponse, RequestObject, SendType, SingleProof, TokenGrantType, TokenRequest,
    TokenResponse, TxCode,
>>>>>>> a65a2bcc
};
pub use vercre_openid::Result;
pub use vercre_w3c_vc::model::{
    Bitstring, CredentialStatus, CredentialStatusType, StatusMessage, StatusPurpose,
};<|MERGE_RESOLUTION|>--- conflicted
+++ resolved
@@ -132,21 +132,12 @@
     CreateOfferResponse, CredentialAuthorization, CredentialConfiguration, CredentialDefinition,
     CredentialIssuance, CredentialOffer, CredentialOfferRequest, CredentialOfferResponse,
     CredentialRequest, CredentialResponse, CredentialResponseType, DeferredCredentialRequest,
-<<<<<<< HEAD
-    DeferredCredentialResponse, FormatIdentifier, Grants, MetadataRequest, MetadataResponse,
-    NotificationEvent, NotificationRequest, NotificationResponse, OAuthServerRequest,
-    OAuthServerResponse, OfferType, PreAuthorizedCodeGrant, ProfileClaims, ProfileIsoMdl,
-    ProfileSdJwt, ProfileW3c, Proof, ProofClaims, PushedAuthorizationRequest,
+    DeferredCredentialResponse, FormatIdentifier, GrantType, Grants, MetadataRequest,
+    MetadataResponse, NotificationEvent, NotificationRequest, NotificationResponse,
+    OAuthServerRequest, OAuthServerResponse, OfferType, PreAuthorizedCodeGrant, ProfileClaims,
+    ProfileIsoMdl, ProfileSdJwt, ProfileW3c, Proof, ProofClaims, PushedAuthorizationRequest,
     PushedAuthorizationResponse, RegistrationRequest, RegistrationResponse, RequestObject,
     SendType, SingleProof, TokenGrantType, TokenRequest, TokenResponse, TxCode,
-=======
-    DeferredCredentialResponse, FormatIdentifier, GrantType, Grants, MetadataRequest,
-    MetadataResponse, OAuthServerRequest, OAuthServerResponse, OfferType, PreAuthorizedCodeGrant,
-    ProfileClaims, ProfileIsoMdl, ProfileSdJwt, ProfileW3c, Proof, ProofClaims,
-    PushedAuthorizationRequest, PushedAuthorizationResponse, RegistrationRequest,
-    RegistrationResponse, RequestObject, SendType, SingleProof, TokenGrantType, TokenRequest,
-    TokenResponse, TxCode,
->>>>>>> a65a2bcc
 };
 pub use vercre_openid::Result;
 pub use vercre_w3c_vc::model::{
