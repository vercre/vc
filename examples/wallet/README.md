# Wallet Example

Tauri + React + Typescript

## Getting Started

Install dependencies:

```bash
pnpm install
```

Launch the Tauri app using:

```bash
pnpm tauri dev
```

OR use VS Code debugger with the `Tauri Bundle` launch configuration.

### Issuance

Launch the `examples/issuance` http server. It runs on port 8080 by default.

Once both the VCI server and Tauri app are running, the issuance process can be 
initiated by sending a Credential Offer to the wallet.

```bash
# get pre-authorized credential offer from issuance service
RESP=$(curl --json '{
        "credential_configuration_ids": ["EmployeeID_JWT"],
        "subject_id": "normal_user",
        "pre-authorize": true,
        "tx_code_required": true
    }' \
    http://localhost:8080/create_offer)

# send credential offer to wallet (Tauri app)
OFFER=$(echo $RESP | jq '.credential_offer' | jq -r @uri)
open "openid-credential-offer://?credential_offer=$OFFER"
```

In order to access the credential, paste the `credential_offer` object response from the `issuer/create_offer` endpoint into the Offer input in the wallet UI
```json
{
    "credential_configuration_ids": [
        "EmployeeID_JWT"
    ],
    "credential_issuer": "http://localhost:8080", // example host 
    "grants": {
        "urn:ietf:params:oauth:grant-type:pre-authorized_code": {
            "pre-authorized_code": "<pre-authorized_code>",
            "tx_code": {
                "description": "Please provide the one-time code received",
                "input_mode": "numeric",
                "length": 6
            }
        }
    }
}
```

# print user pin
<<<<<<< HEAD
echo $RESP | jq '.user_code'
=======
echo $RESP | jq '.tx_code'
```
>>>>>>> e208b832

The resultant link should look like:

```bash
openid-credential-offer://?credential_offer=%7B%22credential_issuer%22%3A%22http%3A%2F%2Flocalhost%3A8080%22%2C%22credentials%22%3A%5B%22EmployeeID_JWT%22%5D%2C%22grants%22%3A%7B%22authorization_code%22%3Anull%2C%22urn%3Aietf%3Aparams%3Aoauth%3Agrant-type%3Apre-authorized_code%22%3A%7B%22authorization_server%22%3Anull%2C%22interval%22%3Anull%2C%22pre-authorized_code%22%3A%22QCZ1WTMmYjNDUjJSQHNTMmRAR3RaU1ZPSkAlaW1TQVo%22%2C%22user_pin_required%22%3Atrue%7D%7D%7D
```

### Presentation

Launch the `examples/presentation` http server. It runs on port 8080 by default.

Once both the VP server and Tauri app are running, the presentation process can be initiated by sending a Presentation Request to the wallet.

```bash
# get presentation request from verification service
RESP=$(curl --json '{
        "purpose": "To verify employment",
        "input_descriptors": [{
            "id": "employment",
            "constraints": {
                "fields": [{
                    "path":["$.type"],
                    "filter": {
                        "type": "string",
                        "const": "EmployeeIDCredential"
                    }
                }]
            }
        }],
        "device_flow": "CrossDevice"
    }' \
    http://localhost:8080/create_request)

# send presentation request to wallet (Tauri app)
REQUEST_URI=$(echo $RESP | jq '.request_uri' | jq -r @uri)
open "openid-vc://request_uri=$REQUEST_URI"
```

The resultant link should look like:

```bash
openid-vc://request_uri=http://localhost:8080/request/R1BjcyojV01ZVjhvY0shayV-c3QyNEV5b1U1S2Eobl4
```

## Troubleshooting

### Forms to bypass deep links

To bypass the deep links to initiate issuance or presentation, the user interface has forms that accept the JSON responses from the issuance and verification services. This is not the intended user experience but allows faster shell development and testing.

For issuance, run the issuance example service as above then

```bash
# get pre-authorized credential offer from issuance service
RESP=$(curl --json '{
        "credential_configuration_ids": ["EmployeeID_JWT"],
        "subject_id": "normal_user",
        "pre-authorize": true,
        "tx_code_required": true
    }' \
    http://localhost:8080/create_offer)

# paste this JSON into the add-credential form in the Tauri app
echo $RESP | jq '.credential_offer'

# print user pin
echo $RESP | jq '.tx_code'
```

For presentation, run the presentation example service as above then

```bash
# get presentation request from verification service
RESP=$(curl --json '{
        "purpose": "To verify employment",
        "input_descriptors": [{
            "id": "employment",
            "constraints": {
                "fields": [{
                    "path":["$.type"],
                    "filter": {
                        "type": "string",
                        "const": "EmployeeIDCredential"
                    }
                }]
            }
        }],
        "device_flow": "CrossDevice"
    }' \
    http://localhost:8080/create_request)

# paste this JSON into the start presentation form in the Tauri app
echo $RESP | jq '.request_uri'
```

### Debuggable Release

To build a "debuggable" release:

```bash
cargo tauri build --debug
```

### MacOS Custom URL Scheme

Following iterations of development, the custom URL scheme may become registered multiple times, including to the wrong binary. Troubleshoot and clean up by using the following commands:

```bash
LSREGISTER="/System/Library/Frameworks/CoreServices.framework/Versions/A/Frameworks/LaunchServices.framework/Versions/A/Support/lsregister"

# List schema bindings:
$LSREGISTER -dump URLSchemeBinding

# Clean up old entries:
$LSREGISTER -kill -r -domain local -domain system -domain user
```

To re-register the URL scheme, run the following from the `tauri` directory:

```bash
pnpm tauri build --debug
```

### Hanging Tauri Process

Periodically, the VS Code debugger will exit with an error and leave the Tauri process running. This prevents the app from being run again because the port is in use. To fix, kill the process by running:

```bash
lsof -nP -iTCP:1420 | grep LISTEN | awk '{print($2)}' | xargs -I '{}' kill {}
```

## Updating Dependencies

```bash
# Tauri
pnpm update

# Rust
cargo update
```

## Android 

In order to get it running on mobile you will need to configure your hosts file. <br />
Tauri has some instructions on how to get started [here]("https://v2.tauri.app/plugin/http-client/"). 

1. In order to get android studio and the emulator working on your machine, update your `zshrc` file configuration to look like this 
```bash
export ANDROID_HOME="$HOME/Library/Android/sdk"
export NDK_VERSION=$(ls -1 $ANDROID_HOME/ndk | sort -V | tail -n 1)
export NDK_HOME="$ANDROID_HOME/ndk/$NDK_VERSION"
export ANDROID_SDK_ROOT=$ANDROID_HOME

export PATH=$PATH:$NDK_HOME/toolchains/llvm/prebuilt/darwin-x86_64/bin
export PATH=$PATH:$ANDROID_HOME/emulator
export PATH=$PATH:$ANDROID_HOME/tools
export PATH=$PATH:$ANDROID_HOME/platform-tools

# Java configuration
export JAVA_HOME="/Applications/Android Studio.app/Contents/jbr/Contents/Home"
export PATH=$JAVA_HOME/bin:$PATH
```
2. Run `pnpm tauri android init` to generate the application
3. Then run `pnpm tauri android dev` to build and run it. 

### Set up a wireless connection

1. Enable developer options on your android device, then enable debugging over Wi-Fi. 
2. Open the android studio desktop application, go to Settings > Plugins > Andorid > Pair Devices Using Wi-Fi, a QR code should appear.
3. Scan the QR code to pair over Wi-Fi, then Tap Wireless debugging and pair your device: <br/>
    a. To pair your device with a QR code, select Pair device with QR code and scan the QR code, shown in figure 2. <br/>
    b. To pair your device with a pairing code, select Pair device with pairing code from the Pair new devices over Wi-Fi dialog. On your device, select Pair using pairing code. A six-digit code appears. Once your device appears on the Pair devices over Wi-Fi window, enter the six-digit code shown on your device and select Pair.
4. When you run the application via the terminal, an ooption to run either the built-in emulator, or your device should appear. <|MERGE_RESOLUTION|>--- conflicted
+++ resolved
@@ -61,12 +61,7 @@
 ```
 
 # print user pin
-<<<<<<< HEAD
 echo $RESP | jq '.user_code'
-=======
-echo $RESP | jq '.tx_code'
-```
->>>>>>> e208b832
 
 The resultant link should look like:
 
