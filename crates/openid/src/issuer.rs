--- conflicted
+++ resolved
@@ -17,11 +17,7 @@
 use vercre_status::issuer::Status;
 use vercre_w3c_vc::model::VerifiableCredential;
 
-<<<<<<< HEAD
-pub use super::Format;
-=======
 pub use super::FormatIdentifier;
->>>>>>> 05f7c185
 pub use crate::oauth::{GrantType, OAuthClient, OAuthServer};
 pub use crate::provider::{self, Result, StateStore};
 
@@ -593,11 +589,7 @@
 #[derive(Clone, Default, Debug, Deserialize, Serialize, PartialEq, Eq)]
 pub struct CredentialFormat {
     /// The format's identifier
-<<<<<<< HEAD
-    pub format: Format,
-=======
     pub format: FormatIdentifier,
->>>>>>> 05f7c185
 
     /// Format profile-specific parameters.
     #[serde(flatten)]
@@ -612,25 +604,14 @@
 #[derive(Clone, Debug, Deserialize, Serialize, PartialEq, Eq)]
 #[serde(untagged)]
 pub enum FormatProfile {
-<<<<<<< HEAD
-    /// Credentials with format profile of `jwt_vc_json`, `jwt_vc_json-ld`, or
-    /// by Wallets.
-    Definition {
-=======
     /// W3C Verifiiable Credential format.
     W3c {
->>>>>>> 05f7c185
         /// The Credential's definition.
         credential_definition: CredentialDefinition,
     },
 
-<<<<<<< HEAD
-    /// Credentials complying with [ISO.18013-5]
-    MsoMdoc {
-=======
     /// Credentials complying with [ISO.18013-5] (Mobile Driving License).
     IsoMdl {
->>>>>>> 05f7c185
         /// The Credential type, as defined in [ISO.18013-5].
         doctype: String,
 
@@ -655,11 +636,7 @@
 
 impl Default for FormatProfile {
     fn default() -> Self {
-<<<<<<< HEAD
-        Self::Definition {
-=======
         Self::W3c {
->>>>>>> 05f7c185
             credential_definition: CredentialDefinition::default(),
         }
     }
@@ -1261,17 +1238,10 @@
     /// TODO: add error handling
     pub fn credential_configuration_id(&self, cfmt: &CredentialFormat) -> Result<&String> {
         if let Some((id, _)) = match &cfmt.profile {
-<<<<<<< HEAD
-            FormatProfile::Definition {
-                credential_definition: cfmt_defn,
-            } => self.credential_configurations_supported.iter().find(|(_, cfg)| {
-                if let FormatProfile::Definition {
-=======
             FormatProfile::W3c {
                 credential_definition: cfmt_defn,
             } => self.credential_configurations_supported.iter().find(|(_, cfg)| {
                 if let FormatProfile::W3c {
->>>>>>> 05f7c185
                     credential_definition: cfg_defn,
                 } = &cfg.profile
                 {
@@ -1280,19 +1250,11 @@
                     false
                 }
             }),
-<<<<<<< HEAD
-            FormatProfile::MsoMdoc {
-                doctype: cfmt_doctype,
-                ..
-            } => self.credential_configurations_supported.iter().find(|(_, cfg)| {
-                if let FormatProfile::MsoMdoc {
-=======
             FormatProfile::IsoMdl {
                 doctype: cfmt_doctype,
                 ..
             } => self.credential_configurations_supported.iter().find(|(_, cfg)| {
                 if let FormatProfile::IsoMdl {
->>>>>>> 05f7c185
                     doctype: cfg_doctype, ..
                 } = &cfg.profile
                 {
@@ -1374,11 +1336,7 @@
     /// See OpenID4VCI [Credential Format Profiles] for mopre detail.
     ///
     /// [Credential Format Profiles]: https://openid.net/specs/openid-4-verifiable-credential-issuance-1_0.html#name-credential-format-profiles
-<<<<<<< HEAD
-    pub format: Format,
-=======
     pub format: FormatIdentifier,
->>>>>>> 05f7c185
 
     /// The `scope` value that this Credential Issuer supports for this
     /// credential. The value can be the same accross multiple
@@ -1780,11 +1738,7 @@
                 type_: AuthorizationDetailType::OpenIdCredential,
                 credential: CredentialAuthorization::ConfigurationId {
                     credential_configuration_id: "EmployeeID_JWT".into(),
-<<<<<<< HEAD
-                    claims: Some(FormatProfile::Definition {
-=======
                     claims: Some(FormatProfile::W3c {
->>>>>>> 05f7c185
                         credential_definition: CredentialDefinition {
                             credential_subject: Some(HashMap::from([
                                 (
@@ -1843,13 +1797,8 @@
             authorization_details: Some(vec![AuthorizationDetail {
                 type_: AuthorizationDetailType::OpenIdCredential,
                 credential: CredentialAuthorization::Format(CredentialFormat {
-<<<<<<< HEAD
-                    format: Format::JwtVcJson,
-                    profile: FormatProfile::Definition {
-=======
                     format: FormatIdentifier::JwtVcJson,
                     profile: FormatProfile::W3c {
->>>>>>> 05f7c185
                         credential_definition: CredentialDefinition {
                             type_: Some(vec![
                                 "VerifiableCredential".into(),
@@ -1938,13 +1887,8 @@
             credential_issuer: "https://example.com".into(),
             access_token: "1234".into(),
             credential: CredentialIssuance::Format(CredentialFormat {
-<<<<<<< HEAD
-                format: Format::JwtVcJson,
-                profile: FormatProfile::Definition {
-=======
                 format: FormatIdentifier::JwtVcJson,
                 profile: FormatProfile::W3c {
->>>>>>> 05f7c185
                     credential_definition: CredentialDefinition {
                         type_: Some(vec![
                             "VerifiableCredential".into(),
