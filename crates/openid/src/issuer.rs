//! # `OpenID` for Verifiable Credential Issuance

use std::collections::HashMap;
use std::fmt::{self, Debug};
use std::future::Future;
use std::io::Cursor;

use anyhow::anyhow;
use base64ct::{Base64, Encoding};
use qrcode::QrCode;
use serde::{Deserialize, Serialize};
use serde_json::{Map, Value};
use vercre_core::{stringify, Kind};
use vercre_datasec::jose::jwk::PublicKeyJwk;
use vercre_datasec::SecOps;
use vercre_did::DidResolver;
use vercre_status::issuer::Status;
use vercre_w3c_vc::model::VerifiableCredential;

pub use crate::oauth::{GrantType, OAuthClient, OAuthServer};
pub use crate::provider::{self, Result, StateStore};

// TODO: find a home for shared types

/// Issuer Provider trait.
pub trait Provider:
    Metadata + Subject + StateStore + SecOps + DidResolver + Status + Clone
{
}

/// The `Metadata` trait is used by implementers to provide `Client`, `Issuer`,
/// and `Server` metadata to the library.
pub trait Metadata: Send + Sync {
    /// Client (wallet) metadata for the specified issuance client.
    fn client(&self, client_id: &str) -> impl Future<Output = provider::Result<Client>> + Send;

    /// Credential Issuer metadata for the specified issuer.
    fn issuer(&self, issuer_id: &str) -> impl Future<Output = provider::Result<Issuer>> + Send;

    /// Authorization Server metadata for the specified issuer/server.
    fn server(&self, server_id: &str) -> impl Future<Output = provider::Result<Server>> + Send;

    /// Used to dynamically register OAuth 2.0 clients with the authorization
    /// server.
    fn register(&self, client: &Client) -> impl Future<Output = provider::Result<Client>> + Send;
}

/// The Subject trait specifies how the library expects issuance subject (user)
/// information to be provided by implementers.
pub trait Subject: Send + Sync {
    /// Authorize issuance of the credential specified by
    /// `credential_configuration_id`. Returns a one or more
    /// `credential_identifier`s the subject (holder) is authorized to
    /// request.
    fn authorize(
        &self, subject_id: &str, credential_configuration_id: &str,
    ) -> impl Future<Output = provider::Result<Vec<String>>> + Send;

    /// Returns a populated `Dataset` object for the given subject (holder) and
    /// credential definition.
    fn dataset(
        &self, subject_id: &str, credential_identifier: &str,
    ) -> impl Future<Output = provider::Result<Dataset>> + Send;
}

/// Supported Holder authentication credential types.
pub enum Credentials {
    /// Username and password.
    Password {
        /// The username.
        username: String,

        /// The password.
        password: String,
    },
    //
    // /// A Verifiable Credential.
    // VerifiableCredential(VerifiableCredential),

    // /// A JWT.
    // Jwt(String),
}

/// The user information returned by the Subject trait.
#[derive(Clone, Debug, Deserialize, Serialize)]
pub struct Dataset {
    /// The credential subject populated for the user.
    pub claims: Map<String, Value>,

    /// Specifies whether user information required for the credential subject
    /// is pending.
    pub pending: bool,
}

/// Request a Credential Offer for a Credential Issuer.
#[derive(Clone, Default, Debug, Deserialize, Serialize)]
pub struct CreateOfferRequest {
    /// The URL of the Credential Issuer the Wallet can use obtain offered
    /// Credentials.
    #[serde(skip_serializing_if = "String::is_empty", default)]
    pub credential_issuer: String,

    /// Identifies the (previously authenticated) Holder in order that Issuer
    /// can authorize credential issuance.
    #[serde(skip_serializing_if = "Option::is_none")]
    pub subject_id: Option<String>,

    /// A list of credentials (as identified by their metadata ids) to include
    /// in the offer to the Wallet. Each id identifies one of the keys in
    /// the name/value pairs stored in the
    /// `credential_configurations_supported` Credential Issuer
    /// metadata property. The Wallet uses this string value to obtain the
    /// respective object that contains information about the Credential
    /// being offered. For example, this string value can be used to obtain
    /// scope value to be used in the Authorization Request.
    pub credential_configuration_ids: Vec<String>,

    // TODO: add support for `authorization_details` parameter
    // pub authorization_details: Vec<Authorized>,
    /// Whether the Issuer should provide a pre-authorized offer or not. If not
    /// pre-authorized, the Wallet must request authorization to fulfill the
    /// offer.
    /// When set to `true`, only the
    /// `urn:ietf:params:oauth:grant-type:pre-authorized_code` Grant Type
    /// will be set in the returned Credential Offer.
    #[serde(rename = "pre-authorize")]
    pub pre_authorize: bool,

    /// Specifies whether a Transaction Code (PIN) is required by the `token`
    /// endpoint during the Pre-Authorized Code Flow.
    pub tx_code_required: bool,

    /// The Issuer can specify whether Credential Offer is an object or a URI.
    pub send_type: SendType,
}

/// Determines how the Credential Offer is sent to the Wallet.
#[derive(Clone, Default, Debug, Deserialize, Serialize, PartialEq, Eq)]
pub enum SendType {
    /// The Credential Offer is sent to the Wallet by value — as an object
    /// containing the Credential Offer parameters.
    #[default]
    ByVal,

    /// The Credential Offer is sent to the Wallet by reference — as a string
    /// containing a URL pointing to a location where the offer can be
    /// retrieved.
    ByRef,
}

impl fmt::Display for SendType {
    fn fmt(&self, f: &mut fmt::Formatter<'_>) -> fmt::Result {
        match self {
            Self::ByVal => write!(f, "by_val"),
            Self::ByRef => write!(f, "by_ref"),
        }
    }
}

impl From<String> for SendType {
    fn from(s: String) -> Self {
        match s.as_str() {
            "by_ref" => Self::ByRef,
            _ => Self::ByVal,
        }
    }
}

/// The response to a Credential Offer request.
#[derive(Debug, Deserialize, Serialize)]
pub struct CreateOfferResponse {
    /// A Credential Offer that can be used to initiate issuance with a Wallet.
    /// The offer can be an object or URL pointing to the Credential Offer
    /// Endpoint where A `CredentialOffer` object can be retrieved.
    #[serde(flatten)]
    pub offer_type: OfferType,

    /// A transaction code to be provided by the End-User in order to complete
    /// a credential request.
    #[serde(skip_serializing_if = "Option::is_none")]
    pub tx_code: Option<String>,
}

/// The type of Credential Offer returned in a `CreateOfferResponse`: either an
/// object or a URI.
#[derive(Clone, Debug, Deserialize, Serialize, Eq, PartialEq)]
pub enum OfferType {
    /// A Credential Offer object that can be sent to a Wallet as an HTTP GET
    /// request.
    #[serde(rename = "credential_offer")]
    Object(CredentialOffer),

    /// A URI pointing to the Credential Offer Endpoint where a
    /// `CredentialOffer` object can be retrieved.
    #[serde(rename = "credential_offer_uri")]
    Uri(String),
}

/// A Credential Offer object that can be sent to a Wallet as an HTTP GET
/// request.
#[derive(Clone, Debug, Default, Deserialize, Serialize, PartialEq, Eq)]
pub struct CredentialOffer {
    /// The URL of the Credential Issuer, the Wallet is requested to obtain one
    /// or more Credentials from.
    #[serde(skip_serializing_if = "String::is_empty", default)]
    pub credential_issuer: String,

    /// Credentials offered to the Wallet.
    /// A list of names identifying entries in the
    /// `credential_configurations_supported` `HashMap` in the Credential
    /// Issuer metadata. The Wallet uses the identifier to obtain the
    /// respective Credential Definition containing information about the
    /// Credential being offered. For example, the identifier can be used to
    /// obtain scope value to be used in the Authorization Request.
    ///
    /// # Example
    ///
    /// ```json
    ///    "credential_configuration_ids": [
    ///       "UniversityDegree_JWT",
    ///       "org.iso.18013.5.1.mDL"
    ///    ],
    /// ```
    pub credential_configuration_ids: Vec<String>,

    /// Indicates to the Wallet the Grant Types the Credential Issuer is
    /// prepared to process for this credential offer. If not present, the
    /// Wallet MUST determine the Grant Types the Credential Issuer supports
    /// using the Issuer metadata. When multiple grants are present, it's at
    /// the Wallet's discretion which one to use.
    #[serde(skip_serializing_if = "Option::is_none")]
    pub grants: Option<Grants>,
}

impl CredentialOffer {
    /// Generate a qrcode for the Credential Offer.
    /// Use the `endpoint` parameter to specify vercre-wallet's endpoint using
    /// deep link or direct call format.
    ///
    /// For example,
    ///
    /// ```http
    ///   openid-credential-offer://credential_offer=
    ///   or GET https://holder.vercre-wallet.io/credential_offer?
    /// ```
    ///
    /// # Errors
    ///
    /// Returns an `Error::ServerError` error if error if the Credential Offer
    /// cannot be serialized.
    pub fn to_qrcode(&self, endpoint: &str) -> anyhow::Result<String> {
        let qs =
            self.to_querystring().map_err(|e| anyhow!("Failed to generate querystring: {e}"))?;

        // generate qr code
        let qr_code = QrCode::new(format!("{endpoint}{qs}"))
            .map_err(|e| anyhow!("Failed to create QR code: {e}"))?;

        // write image to buffer
        let img_buf = qr_code.render::<image::Luma<u8>>().build();
        let mut buffer: Vec<u8> = Vec::new();
        let mut writer = Cursor::new(&mut buffer);
        img_buf
            .write_to(&mut writer, image::ImageFormat::Png)
            .map_err(|e| anyhow!("Failed to create QR code: {e}"))?;

        // base64 encode image
        Ok(format!("data:image/png;base64,{}", Base64::encode_string(buffer.as_slice())))
    }

    /// Generate a query string for the Credential Offer.
    ///
    /// # Errors
    ///
    /// Returns an `Error::ServerError` error if error if the Credential Offer
    /// cannot be serialized.
    pub fn to_querystring(&self) -> anyhow::Result<String> {
        serde_qs::to_string(&self).map_err(|e| anyhow!("issue creating query string: {e}"))
    }
}

/// Grant Types the Credential Issuer's Authorization Server is prepared to
/// process for this credential offer.
///
/// The Credential Issuer can obtain user information to turn into a Verifiable
/// Credential using user authentication and consent at the Credential Issuer's
/// Authorization Endpoint (Authorization Code Flow) or using out of bound
/// mechanisms outside of the issuance flow (Pre-Authorized Code Flow).
///
/// When multiple grants are present, it's at the Wallet's discretion which one
/// to use.
#[derive(Clone, Debug, Default, Deserialize, Serialize, PartialEq, Eq)]
pub struct Grants {
    /// Authorization Code Grant Type.
    #[serde(skip_serializing_if = "Option::is_none")]
    pub authorization_code: Option<AuthorizationCodeGrant>,

    /// Pre-Authorized Code Grant Type.
    #[serde(skip_serializing_if = "Option::is_none")]
    #[serde(rename = "urn:ietf:params:oauth:grant-type:pre-authorized_code")]
    pub pre_authorized_code: Option<PreAuthorizedCodeGrant>,
}

/// The Authorization Code Grant Type contains parameters used by the Wallet
/// when requesting the Authorization Code Flow.
#[derive(Clone, Debug, Default, Deserialize, Serialize, PartialEq, Eq)]
pub struct AuthorizationCodeGrant {
    /// Issuer state is used to link an Authorization Request to the Offer
    /// context. If the Wallet uses the Authorization Code Flow, it MUST
    /// include it in the Authorization Request using the `issuer_state`
    /// parameter.
    #[serde(skip_serializing_if = "Option::is_none")]
    pub issuer_state: Option<String>,

    /// To be used by the Wallet to identify the Authorization Server to use
    /// with this grant type when `authorization_servers` parameter in the
    /// Credential Issuer metadata has multiple entries. MUST NOT be used
    /// otherwise. The value of this parameter MUST match with one of the
    /// values in the Credential Issuer `authorization_servers` metadata
    /// property.
    #[serde(skip_serializing_if = "Option::is_none")]
    pub authorization_server: Option<String>,
}

/// The Pre-Authorized Code Grant Type contains parameters used by the Wallet
/// when using the Pre-Authorized Code Flow.
#[derive(Clone, Debug, Default, Deserialize, Serialize, PartialEq, Eq)]
pub struct PreAuthorizedCodeGrant {
    /// The code representing the Issuer's authorization for the Wallet to
    /// obtain Credentials of the type specified in the offer. This code
    /// MUST be short lived and single-use. If the Wallet decides to use the
    /// Pre-Authorized Code Flow, this parameter MUST be include
    /// in the subsequent Token Request with the Pre-Authorized Code Flow.
    #[serde(rename = "pre-authorized_code")]
    pub pre_authorized_code: String,

    /// The `tx_code` specifies whether the Authorization Server expects
    /// presentation of a Transaction Code by the End-User along with the
    /// Token Request in a Pre-Authorized Code Flow.
    ///
    /// The Transaction Code binds the Pre-Authorized Code to a certain
    /// transaction
    // to prevent replay of this code by an attacker that, for example, scanned the
    /// QR code while standing behind the legitimate End-User.
    ///
    /// It is RECOMMENDED to send the Transaction Code via a separate channel.
    #[serde(skip_serializing_if = "Option::is_none")]
    pub tx_code: Option<TxCode>,

    /// To be used by the Wallet to identify the Authorization Server to use
    /// with this grant type when `authorization_servers` parameter in the
    /// Credential Issuer metadata has multiple entries. MUST NOT be used
    /// otherwise. The value of this parameter MUST match with one of the
    /// values in the Credential Issuer `authorization_servers` metadata
    /// property.
    #[serde(skip_serializing_if = "Option::is_none")]
    pub authorization_server: Option<String>,
}

/// Specifies whether the Authorization Server expects presentation of a
/// Transaction Code by the End-User along with the Token Request in a
/// Pre-Authorized Code Flow.
///
/// If the Authorization Server does not expect a Transaction Code, this object
/// is absent; this is the default.
///
/// The Transaction Code is used to bind the Pre-Authorized Code to a
/// transaction to prevent replay of the code by an attacker that, for example,
/// scanned the QR code while standing behind the legitimate End-User. It is
/// RECOMMENDED to send the Transaction Code via a separate channel. If the
/// Wallet decides to use the Pre-Authorized Code Flow, the Transaction Code
/// value MUST be sent in the `tx_code` parameter with the respective
/// Token Request as defined in Section 6.1. If no length or description is
/// given, this object may be empty, indicating that a Transaction Code is
/// required.
#[derive(Clone, Default, Debug, Deserialize, Serialize, PartialEq, Eq)]
pub struct TxCode {
    /// Specifies the input character set. Possible values are "numeric" (only
    /// digits) and "text" (any characters). The default is "numeric".
    #[serde(skip_serializing_if = "Option::is_none")]
    pub input_mode: Option<String>,

    /// Specifies the length of the Transaction Code. This helps the Wallet to
    /// render the input screen and improve the user experience.
    #[serde(skip_serializing_if = "Option::is_none")]
    pub length: Option<i32>,

    /// Guidance for the Holder of the Wallet on how to obtain the Transaction
    /// Code, e.g., describing over which communication channel it is
    /// delivered. The Wallet is RECOMMENDED to display this description
    /// next to the Transaction Code input screen to improve the user
    /// experience. The length of the string MUST NOT exceed 300 characters.
    /// The description does not support internationalization, however
    /// the Issuer MAY detect the Holder's language by previous communication or
    /// an HTTP Accept-Language header within an HTTP GET request for a
    /// Credential Offer URI.
    #[serde(skip_serializing_if = "Option::is_none")]
    pub description: Option<String>,
}

/// The Credential Offer Request is used by the Wallet to retrieve a previously
/// generated Credential Offer.
///
/// The Wallet is sent a `credential_offer_uri` containing a unique URL pointing
/// to the Offer. The URI has the form `credential_issuer/credential_offer/id`.
#[derive(Clone, Debug, Default, Serialize, Deserialize, PartialEq, Eq)]
pub struct CredentialOfferRequest {
    /// The URL of the Credential Issuer the Wallet can use obtain the
    /// Credential Offer.
    pub credential_issuer: String,

    /// The unique identifier for the the previously generated Credential Offer.
    pub id: String,
}

/// The Credential Offer Response is used to return a previously generated
/// Credential Offer.
#[derive(Clone, Debug, Default, Serialize, Deserialize, PartialEq, Eq)]
pub struct CredentialOfferResponse {
    /// The Credential Offer generated by the `create_offer` endpoint.
    pub credential_offer: CredentialOffer,
}

/// An Authorization Request is an OAuth 2.0 Authorization Request as defined in
/// section 4.1.1 of [RFC6749], which requests to grant access to the Credential
/// Endpoint.
///
/// [RFC6749]: (https://www.rfc-editor.org/rfc/rfc6749.html)
#[derive(Clone, Debug, Default, Serialize, Deserialize, PartialEq, Eq)]
#[serde(default)]
pub struct AuthorizationRequest {
    /// The URL of the Credential Issuer the Wallet can use obtain offered
    /// Credentials.
    #[serde(skip_serializing_if = "String::is_empty", default)]
    pub credential_issuer: String,

    /// Authorization Server's response type. Must be "code".
    pub response_type: String,

    /// OAuth 2.0 Client ID used by the Wallet.
    pub client_id: String,

    /// The client's redirection endpoint as previously established during the
    /// client registration.
    #[serde(skip_serializing_if = "Option::is_none")]
    pub redirect_uri: Option<String>,

    /// Client state is used by the client to maintain state between the request
    /// and callback.
    #[serde(skip_serializing_if = "Option::is_none")]
    pub state: Option<String>,

    /// PKCE code challenge, used to prevent authorization code interception
    /// attacks and mitigate the need for client secrets.
    pub code_challenge: String,

    /// PKCE code challenge method. Must be "S256".
    pub code_challenge_method: String,

    /// Authorization Details may used to convey the details about credentials
    /// the Wallet wants to obtain.
    #[serde(skip_serializing_if = "Option::is_none")]
    #[serde(with = "stringify::option")]
    pub authorization_details: Option<Vec<AuthorizationDetail>>,

    /// Credential Issuers MAY support requesting authorization to issue a
    /// credential using OAuth 2.0 scope values.
    /// A scope value and its mapping to a credential type is defined by the
    /// Issuer. A description of scope value semantics or machine readable
    /// definitions could be defined in Issuer metadata. For example,
    /// mapping a scope value to an authorization details object.
    #[serde(skip_serializing_if = "Option::is_none")]
    pub scope: Option<String>,

    /// The Credential Issuer's identifier to allow the Authorization Server to
    /// differentiate between Issuers. [RFC8707]: The target resource to which
    /// access is being requested. MUST be an absolute URI.
    ///
    /// [RFC8707]: (https://www.rfc-editor.org/rfc/rfc8707)
    #[serde(skip_serializing_if = "Option::is_none")]
    pub resource: Option<String>,

    // TODO: replace `subject_id` with support for authentication
    // <https://openid.net/specs/openid-connect-core-1_0.html#AuthRequest>
    /// A Holder identifier provided by the Wallet. It must have meaning to the
    /// Credential Issuer in order that credentialSubject claims can be
    /// populated.
    pub subject_id: String,

    /// The Wallet's `OpenID` Connect issuer URL. The Credential Issuer can use
    /// the discovery process as defined in [SIOPv2] to determine the Wallet's
    /// capabilities and endpoints. RECOMMENDED in Dynamic Credential Requests.
    ///
    /// [SIOPv2]: (https://openid.net/specs/openid-connect-self-issued-v2-1_0.html)
    #[serde(skip_serializing_if = "Option::is_none")]
    pub wallet_issuer: Option<String>,

    /// An opaque user hint the Wallet MAY use in subsequent callbacks to
    /// optimize the user's experience. RECOMMENDED in Dynamic Credential
    /// Requests.
    #[serde(skip_serializing_if = "Option::is_none")]
    pub user_hint: Option<String>,

    /// Identifies a pre-existing Credential Issuer processing context. A value
    /// for this parameter may be passed in the Credential Offer to the
    /// Wallet.
    #[serde(skip_serializing_if = "Option::is_none")]
    pub issuer_state: Option<String>,
}

/// Authorization detail type (we only support `openid_credential`).
#[derive(Clone, Debug, Default, Serialize, Deserialize, PartialEq, Eq)]
pub enum AuthorizationDetailType {
    /// OpenID Credential authorization detail type.
    #[default]
    #[serde(rename = "openid_credential")]
    OpenIdCredential,
}

/// Authorization Details is used to convey the details about the Credentials
/// the Wallet wants to obtain.
/// See <https://www.rfc-editor.org/rfc/rfc9396.html>
#[derive(Clone, Debug, Default, Serialize, Deserialize, PartialEq, Eq)]
pub struct AuthorizationDetail {
    /// Type determines the authorization details type. MUST be
    /// "`openid_credential`".
    #[serde(rename = "type")]
    pub type_: AuthorizationDetailType,

    /// Identifies credential to authorize for issuance using either
    /// `credential_configuration_id` or a supported credential `format`.
    #[serde(flatten)]
    pub credential: CredentialAuthorization,

    // TODO: integrate locations
    /// If the Credential Issuer metadata contains an `authorization_servers`
    /// parameter, the authorization detail's locations field MUST be set to
    /// the Credential Issuer Identifier.
    ///
    /// # Example
    ///
    /// ```text
    /// "locations": [
    ///     "https://credential-issuer.example.com"
    ///  ]
    /// ```
    #[serde(skip_serializing_if = "Option::is_none")]
    pub locations: Option<Vec<String>>,
}

/// Means used to identifiy a Credential's type when requesting a Credential.
#[derive(Clone, Debug, Deserialize, Serialize, Eq)]
#[serde(untagged)]
pub enum CredentialAuthorization {
    /// Identifes the credential to authorize by `credential_configuration_id`.
    ConfigurationId {
        /// The unique identifier of the Credential being requested in the
        /// `credential_configurations_supported` map in  Issuer Metadata.
        credential_configuration_id: String,

        /// A subset of supported claims to authorize for the  issued
        /// credential.
        #[serde(flatten)]
        #[serde(skip_serializing_if = "Option::is_none")]
        claims: Option<ProfileClaims>,
    },

    /// Identifies the credential to authorize using format-specific parameters.
    /// The requested format should resolve to a single supported credential in
    /// the `credential_configurations_supported` map in the Issuer Metadata.
    Format(CredentialFormat),
}

impl Default for CredentialAuthorization {
    fn default() -> Self {
        Self::ConfigurationId {
            credential_configuration_id: String::new(),
            claims: None,
        }
    }
}

/// `PartialEq` for `CredentialAuthorization` checks for equivalence using
/// `credential_configuration_id` or `format`, ecluding claims.
impl PartialEq for CredentialAuthorization {
    fn eq(&self, other: &Self) -> bool {
        match self {
            Self::ConfigurationId {
                credential_configuration_id,
                ..
            } => {
                let Self::ConfigurationId {
                    credential_configuration_id: other_id,
                    ..
                } = &other
                else {
                    return false;
                };
                credential_configuration_id == other_id
            }
            Self::Format(format) => {
                let Self::Format(other_format) = &other else {
                    return false;
                };
                format == other_format
            }
        }
    }
}

/// When authorization or issuance is requested by format, the format identifier
/// and format profile-specific parameters are required in order to uniquely
/// identify the credential requested.
///
/// See <https://openid.net/specs/openid-4-verifiable-credential-issuance-1_0.html#name-credential-format-profiles>.
#[derive(Clone, Default, Debug, Deserialize, Serialize, PartialEq, Eq)]
pub struct CredentialFormat {
    /// The format's identifier
    #[serde(flatten)]
    pub format: FormatIdentifier,
}

/// The `OpenID4VCI` specification defines commonly used [Credential Format
/// Profiles] to support.  The profiles define Credential format specific
/// parameters or claims used to support a particular format.
///
<<<<<<< HEAD
/// [Format Profiles]: (https://openid.net/specs/openid-4-verifiable-credential-issuance-1_0.html#name-credential-format-profiles)
#[derive(Clone, Debug, Deserialize, Serialize, Eq)]
#[serde(untagged)]
pub enum FormatProfile {
    /// W3C Verifiiable Credential format.
    W3c {
        /// The Credential's definition.
        credential_definition: CredentialDefinition,
    },
=======
/// [Credential Format Profiles]: (https://openid.net/specs/openid-4-verifiable-credential-issuance-1_0.html#name-credential-format-profiles)
#[derive(Clone, Debug, Deserialize, Serialize, PartialEq, Eq)]
#[serde(tag = "format")]
pub enum FormatIdentifier {
    /// A W3C Verifiable Credential.
    ///
    /// When this format is specified, Credential Offer, Authorization Details,
    /// Credential Request, and Credential Issuer metadata, including
    /// `credential_definition` object, MUST NOT be processed using JSON-LD
    /// rules.
    #[serde(rename = "jwt_vc_json")]
    JwtVcJson(ProfileW3c),

    /// A W3C Verifiable Credential.
    ///
    /// When using this format, data MUST NOT be processed using JSON-LD rules.
    ///
    /// N.B. The `@context` value in the `credential_definition` object can be
    /// used by the Wallet to check whether it supports a certain VC. If
    /// necessary, the Wallet could apply JSON-LD processing to the
    /// Credential issued.
    #[serde(rename = "ldp-vc")]
    LdpVc(ProfileW3c),

    /// A W3C Verifiable Credential.
    ///
    /// When using this format, data MUST NOT be processed using JSON-LD rules.
    ///
    /// N.B. The `@context` value in the `credential_definition` object can be
    /// used by the Wallet to check whether it supports a certain VC. If
    /// necessary, the Wallet could apply JSON-LD processing to the
    /// Credential issued.
    #[serde(rename = "jwt_vc_json-ld")]
    JwtVcJsonLd(ProfileW3c),

    /// ISO mDL.
    ///
    /// A Credential Format Profile for Credentials complying with [ISO.18013-5]
    /// — ISO-compliant driving licence specification.
    ///
    /// [ISO.18013-5]: (https://www.iso.org/standard/69084.html)
    #[serde(rename = "mso_mdoc")]
    IsoMdl(ProfileIsoMdl),
>>>>>>> e1a2cf4b

    /// IETF SD-JWT VC.
    ///
    /// A Credential Format Profile for Credentials complying with
    /// [I-D.ietf-oauth-sd-jwt-vc] — SD-JWT-based Verifiable Credentials for
    /// selective disclosure.
    ///
    /// [I-D.ietf-oauth-sd-jwt-vc]: (https://datatracker.ietf.org/doc/html/draft-ietf-oauth-sd-jwt-vc-01)
    #[serde(rename = "vc+sd-jwt")]
    VcSdJwt(ProfileSdJwt),
}

impl FormatIdentifier {
    /// Claims for the format profile.
    #[must_use]
    pub fn claims(&self) -> Option<HashMap<String, ClaimEntry>> {
        match self {
            Self::JwtVcJson(w3c) | Self::JwtVcJsonLd(w3c) | Self::LdpVc(w3c) => {
                w3c.credential_definition.credential_subject.clone()
            }
            Self::IsoMdl(iso_mdl) => iso_mdl.claims.clone(),
            Self::VcSdJwt(sd_jwt) => sd_jwt.claims.clone(),
        }
    }
}

impl Default for FormatIdentifier {
    fn default() -> Self {
        Self::JwtVcJson(ProfileW3c::default())
    }
}

impl std::fmt::Display for FormatIdentifier {
    fn fmt(&self, f: &mut std::fmt::Formatter<'_>) -> std::fmt::Result {
        match self {
            Self::JwtVcJson(_) => write!(f, "jwt_vc_json"),
            Self::LdpVc(_) => write!(f, "ldp_vc"),
            Self::JwtVcJsonLd(_) => write!(f, "jwt_vc_json-ld"),
            Self::IsoMdl(_) => write!(f, "mso_mdoc"),
            Self::VcSdJwt(_) => write!(f, "vc+sd-jwt"),
        }
    }
}

/// Supported [Credential Format Profiles].
///
/// [Credential Format Profiles]: (https://openid.net/specs/openid-4-verifiable-credential-issuance-1_0.html#name-credential-format-profiles)
#[derive(Clone, Debug, Deserialize, Serialize, PartialEq, Eq)]
pub enum ProfileClaims {
    /// W3C Verifiable Credential profile claims.
    #[serde(rename = "credential_definition")]
    W3c(CredentialDefinition),

    /// `ISO.18013-5` (Mobile Driving License) profile claims
    #[serde(rename = "claims")]
    IsoMdl(HashMap<String, ClaimEntry>),

    /// Selective Disclosure JWT ([SD-JWT]) profile claims.
    #[serde(rename = "claims")]
    SdJwt(HashMap<String, ClaimEntry>),
}

impl Default for ProfileClaims {
    fn default() -> Self {
        Self::W3c(CredentialDefinition::default())
    }
}

<<<<<<< HEAD
impl PartialEq for FormatProfile {
    fn eq(&self, other: &Self) -> bool {
        match &self {
            Self::W3c {
                credential_definition,
            } => {
                let Self::W3c {
                    credential_definition: other_cd,
                } = &other
                else {
                    return false;
                };
                credential_definition.type_ == other_cd.type_
            }
            Self::IsoMdl { doctype, .. } => {
                let Self::IsoMdl {
                    doctype: other_doctype,
                    ..
                } = &other
                else {
                    return false;
                };
                doctype == other_doctype
            }
            Self::SdJwt { vct, .. } => {
                let Self::SdJwt { vct: other_vct, .. } = &other else {
                    return false;
                };
                vct == other_vct
            }
        }
    }
}

impl FormatProfile {
=======
impl ProfileClaims {
>>>>>>> e1a2cf4b
    /// Claims for the format profile.
    #[must_use]
    pub fn claims(&self) -> Option<HashMap<String, ClaimEntry>> {
        match self {
            Self::W3c(credential_definition) => credential_definition.credential_subject.clone(),
            Self::IsoMdl(claims) | Self::SdJwt(claims) => Some(claims.clone()),
        }
    }
}

/// Credential Format Profile for W3C Verifiable Credentials.
#[derive(Clone, Default, Debug, Deserialize, Serialize, Eq)]
pub struct ProfileW3c {
    /// The Credential's definition.
    pub credential_definition: CredentialDefinition,
}

impl PartialEq for ProfileW3c {
    fn eq(&self, other: &Self) -> bool {
        self.credential_definition.type_ == other.credential_definition.type_
    }
}

/// Credential Format Profile for `ISO.18013-5` (Mobile Driving License)
/// credentials.
#[derive(Clone, Default, Debug, Deserialize, Serialize, Eq)]
pub struct ProfileIsoMdl {
    /// The Credential type, as defined in [ISO.18013-5].
    doctype: String,

    /// A list of claims to include in the issued credential.
    #[serde(skip_serializing_if = "Option::is_none")]
    claims: Option<HashMap<String, ClaimEntry>>,
}

impl PartialEq for ProfileIsoMdl {
    fn eq(&self, other: &Self) -> bool {
        self.doctype == other.doctype
    }
}

/// Credential Format Profile for Selective Disclosure JWT ([SD-JWT])
/// credentials.
///
/// [SD-JWT]: <https://datatracker.ietf.org/doc/html/draft-ietf-oauth-sd-jwt-vc-04>
#[derive(Clone, Default, Debug, Deserialize, Serialize, Eq)]
pub struct ProfileSdJwt {
    /// The Verifiable Credential type. The `vct` value MUST be a
    /// case-sensitive String or URI serving as an identifier for
    /// the type of the SD-JWT VC.
    vct: String,

    /// A list of claims to include in the issued credential.
    #[serde(skip_serializing_if = "Option::is_none")]
    claims: Option<HashMap<String, ClaimEntry>>,
}

impl PartialEq for ProfileSdJwt {
    fn eq(&self, other: &Self) -> bool {
        self.vct == other.vct
    }
}

/// Authorization Response as defined in [RFC6749].
///
/// [RFC6749]: (https://www.rfc-editor.org/rfc/rfc6749.html)
#[derive(Clone, Debug, Deserialize, Serialize)]
pub struct AuthorizationResponse {
    /// Authorization code.
    pub code: String,

    /// Client state. An opaque value used by the client to maintain state
    /// between the request and callback.
    #[serde(skip_serializing_if = "Option::is_none")]
    pub state: Option<String>,

    /// The client's redirection endpoint from the Authorization request.
    pub redirect_uri: String,
}

/// Upon receiving a successful Authorization Response, a Token Request is made
/// as defined in [RFC6749] with extensions to support the Pre-Authorized Code
/// Flow.
///
/// [RFC6749]: (https://www.rfc-editor.org/rfc/rfc6749.html)
#[derive(Clone, Debug, Default, Deserialize, Serialize)]
#[serde(default)]
pub struct TokenRequest {
    /// The URL of the Credential Issuer the Wallet can use obtain offered
    /// Credentials.
    #[serde(skip_serializing_if = "String::is_empty", default)]
    pub credential_issuer: String,

    /// OAuth 2.0 Client ID used by the Wallet.
    ///
    /// REQUIRED if the client is not authenticating with the authorization
    /// server. An unauthenticated client MUST send its `client_id` to
    /// prevent itself from inadvertently accepting a code intended for a
    /// client with a different `client_id`.  This protects the client from
    /// substitution of the authentication code.
    ///
    /// For the Pre-Authorized Code Grant Type, authentication of the Client is
    /// OPTIONAL, as described in Section 3.2.1 of OAuth 2.0 [RFC6749], and,
    /// consequently, the `client_id` parameter is only needed when a form
    /// of Client Authentication that relies on this parameter is used.
    pub client_id: Option<String>,

    /// Authorization grant type.
    #[serde(flatten)]
    pub grant_type: TokenGrantType,

    /// Authorization Details is used to convey the details about the
    /// Credentials the Wallet wants to obtain.
    #[serde(skip_serializing_if = "Option::is_none")]
    #[serde(with = "stringify::option")]
    pub authorization_details: Option<Vec<AuthorizationDetail>>,

    // ---
    // // TODO: add support for `scope` parameter
    // /// Credential Issuers MAY support requesting authorization to issue a
    // /// credential using OAuth 2.0 scope values.
    // /// A scope value and its mapping to a credential type is defined by the
    // /// Issuer. A description of scope value semantics or machine readable
    // /// definitions could be defined in Issuer metadata. For example,
    // /// mapping a scope value to an authorization details object.
    // #[serde(skip_serializing_if = "Option::is_none")]
    // pub scope: Option<String>,
    // ---
    /// Client identity assertion using JWT instead of credentials to
    /// authenticate.
    #[serde(skip_serializing_if = "Option::is_none")]
    #[serde(flatten)]
    pub client_assertion: Option<ClientAssertion>,
}

/// Token authorization grant types.
#[derive(Clone, Debug, Deserialize, Serialize, PartialEq, Eq)]
#[serde(tag = "grant_type")]
pub enum TokenGrantType {
    /// Attributes required for the Authorization Code grant type.
    #[serde(rename = "authorization_code")]
    AuthorizationCode {
        /// The authorization code received from the authorization server when
        /// the Wallet use the Authorization Code Flow.
        code: String,

        /// The client's redirection endpoint if `redirect_uri` was included in
        /// the authorization request.
        /// REQUIRED if the `redirect_uri` parameter was included in the
        /// authorization request; values MUST be identical.
        #[serde(skip_serializing_if = "Option::is_none")]
        redirect_uri: Option<String>,

        /// PKCE code verifier provided by the Wallet when using the
        /// Authorization Code Flow. MUST be able to verify the
        /// `code_challenge` provided in the authorization request.
        #[serde(skip_serializing_if = "Option::is_none")]
        code_verifier: Option<String>,
    },

    /// Attributes required for the Pre-Authorized Code grant type
    #[serde(rename = "urn:ietf:params:oauth:grant-type:pre-authorized_code")]
    PreAuthorizedCode {
        /// The pre-authorized code provided to the Wallet in a Credential
        /// Offer.
        #[serde(rename = "pre-authorized_code")]
        pre_authorized_code: String,

        /// The Transaction Code provided to the user during the Credential
        /// Offer process. Must be present if `tx_code` was set to true
        /// in the Credential Offer.
        #[serde(skip_serializing_if = "Option::is_none")]
        tx_code: Option<String>,
    },
}

impl Default for TokenGrantType {
    fn default() -> Self {
        Self::AuthorizationCode {
            code: String::new(),
            redirect_uri: None,
            code_verifier: None,
        }
    }
}

/// Client identity assertion.
#[derive(Clone, Debug, Deserialize, Serialize, PartialEq, Eq)]
#[serde(tag = "client_assertion_type")]
pub enum ClientAssertion {
    /// OAuth 2.0 Client Assertion using JWT Bearer Token.
    /// See <https://blog.logto.io/client-assertion-in-client-authn>
    #[serde(rename = "urn:ietf:params:oauth:client-assertion-type:jwt-bearer")]
    JwtBearer {
        /// The client's JWT assertion.
        client_assertion: String,
    },
}

/// Token Response as defined in [RFC6749].
///
/// [RFC6749]: (https://www.rfc-editor.org/rfc/rfc6749.html)
#[derive(Clone, Debug, Default, Deserialize, Serialize, PartialEq, Eq)]
pub struct TokenResponse {
    /// An OAuth 2.0 Access Token that can subsequently be used to request one
    /// or more Credentials.
    pub access_token: String,

    /// The type of the token issued. Must be "`Bearer`".
    pub token_type: TokenType,

    /// The lifetime in seconds of the access token.
    pub expires_in: i64,

    /// A nonce to be used by the Wallet to create a proof of possession of key
    /// material when requesting credentials.
    #[serde(skip_serializing_if = "Option::is_none")]
    pub c_nonce: Option<String>,

    /// Lifetime in seconds of the `c_nonce`.
    #[serde(skip_serializing_if = "Option::is_none")]
    pub c_nonce_expires_in: Option<i64>,

    /// REQUIRED when `authorization_details` parameter is used to request
    /// issuance of a certain Credential type. MUST NOT be used otherwise.
    ///
    /// The Authorization Details `credential_identifiers` parameter may be
    /// populated for use in subsequent Credential Requests.
    #[serde(skip_serializing_if = "Option::is_none")]
    pub authorization_details: Option<Vec<Authorized>>,

    /// OPTIONAL if identical to the requested scope, otherwise REQUIRED.
    ///
    /// The authorization and token endpoints allow the client to specify the
    /// scope of the access request using the `scope` request parameter.  In
    /// turn, the authorization server uses the `scope` response parameter
    /// to inform the client of the scope of the access token issued.
    #[serde(skip_serializing_if = "Option::is_none")]
    pub scope: Option<String>,
}

/// Access token type as defined in [RFC6749]. Per the specification, the only
/// value allowed is "`Bearer`".
#[derive(Clone, Debug, Default, Serialize, Deserialize, PartialEq, Eq)]
pub enum TokenType {
    /// The only valid value is "`Bearer`".
    #[default]
    Bearer,
}

/// Authorization Details object specifically for use in successful Access Token
/// responses ([`TokenResponse`]).
///
/// It wraps the `AuthorizationDetail` struct and adds `credential_identifiers`
/// parameter for use in Credential requests.
#[derive(Clone, Debug, Default, Serialize, Deserialize, PartialEq, Eq)]
pub struct Authorized {
    /// Reuse (and flatten) the existing [`AuthorizationDetail`] object used in
    /// authorization requests.
    #[serde(flatten)]
    pub authorization_detail: AuthorizationDetail,

    /// Credential Identifiers uniquely identify Credential Datasets that can
    /// be issued. Each Dataset corresponds to a Credential Configuration in the
    /// `credential_configurations_supported` parameter of the Credential
    /// Issuer metadata. The Wallet MUST use these identifiers in Credential
    /// Requests.
    pub credential_identifiers: Vec<String>,
}

/// `CredentialRequest` is used by the Client to make a Credential Request to
/// the Credential Endpoint.
#[derive(Clone, Debug, Default, Deserialize, Serialize, PartialEq, Eq)]
#[serde(default)]
pub struct CredentialRequest {
    /// The URL of the Credential Issuer the Wallet can use obtain offered
    /// Credentials.
    #[serde(skip_serializing_if = "String::is_empty", default)]
    pub credential_issuer: String,

    /// A previously issued Access Token, as extracted from the Authorization
    /// header of the Credential Request.
    #[serde(skip_serializing_if = "String::is_empty", default)]
    pub access_token: String,

    /// Identifies the credential requested for issuance using either a
    /// `credential_identifier` or a supported format.
    ///
    /// If `credential_identifiers` were returned in the Token
    /// Response, they MUST be used here. Otherwise, they MUST NOT be used.
    #[serde(flatten)]
    pub credential: CredentialIssuance,

    /// Wallet's proof of possession of cryptographic key material the issued
    /// Credential will be bound to.
    /// REQUIRED if the `proof_types_supported` parameter is non-empty and
    /// present in the `credential_configurations_supported` parameter of
    /// the Issuer metadata for the requested Credential.
    #[serde(skip_serializing_if = "Option::is_none")]
    #[serde(flatten)]
    pub proof: Option<Proof>,

    /// If present, specifies how the Credential Response should be encrypted.
    /// If not present.
    #[serde(skip_serializing_if = "Option::is_none")]
    pub credential_response_encryption: Option<CredentialResponseEncryption>,
}

/// Means used to identifiy Credential type and format when requesting a
/// Credential.
#[derive(Clone, Debug, Deserialize, Serialize, Eq, PartialEq)]
#[serde(untagged)]
pub enum CredentialIssuance {
    /// Credential is requested by `credential_identifier`.
    /// REQUIRED when an Authorization Details of type `openid_credential` was
    /// returned from the Token Response.
    Identifier {
        /// Identifies a Credential in the `credential_configurations_supported`
        /// Credential Issuer metadata, but containing different claim values or
        /// different subset of the Credential's claims.
        credential_identifier: String,
    },

    /// Defines the format and type of of the Credential to be issued.  REQUIRED
    /// when `credential_identifiers` was not returned from the Token Response.
    Format(CredentialFormat),
}

impl Default for CredentialIssuance {
    fn default() -> Self {
        Self::Identifier {
            credential_identifier: String::new(),
        }
    }
}

/// Wallet's proof of possession of the key material the issued Credential is to
/// be bound to.
#[derive(Clone, Debug, Deserialize, Serialize, Eq, PartialEq)]
pub enum Proof {
    /// A single proof of possession of the cryptographic key material to which
    /// the issued Credential instance will be bound to.
    #[serde(rename = "proof")]
    Single {
        /// The proof type used by the wallet
        #[serde(flatten)]
        proof_type: SingleProof,
    },

    /// One or more proof of possessions of the cryptographic key material to
    /// which the issued Credential instances will be bound to.
    #[serde(rename = "proofs")]
    Multiple(MultipleProofs),
}

impl Default for Proof {
    fn default() -> Self {
        Self::Single {
            proof_type: SingleProof::default(),
        }
    }
}

/// A single proof of possession of the cryptographic key material provided by
/// the Wallet to which the issued Credential instance will be bound.
#[derive(Clone, Debug, Deserialize, Serialize, Eq, PartialEq)]
#[serde(tag = "proof_type")]
pub enum SingleProof {
    /// The JWT containing the Wallet's proof of possession of key material.
    #[serde(rename = "jwt")]
    Jwt {
        /// The JWT containing the Wallet's proof of possession of key material.
        jwt: String,
    },
}

impl Default for SingleProof {
    fn default() -> Self {
        Self::Jwt { jwt: String::new() }
    }
}

/// A a single proof of possession of the cryptographic key material provided by
/// the Wallet to which the issued Credential instance will be bound.
#[derive(Clone, Debug, Deserialize, Serialize, Eq, PartialEq)]
pub enum MultipleProofs {
    /// The JWT containing the Wallet's proof of possession of key material.
    #[serde(rename = "jwt")]
    Jwt(Vec<String>),
}

impl Default for MultipleProofs {
    fn default() -> Self {
        Self::Jwt(vec![String::new()])
    }
}

/// Claims containing a Wallet's proof of possession of key material that can be
/// used for binding an issued Credential.
#[derive(Clone, Debug, Default, Deserialize, Serialize, PartialEq, Eq)]
pub struct ProofClaims {
    /// The `client_id` of the Client making the Credential request.
    #[serde(skip_serializing_if = "Option::is_none")]
    pub iss: Option<String>,

    /// The Credential Issuer Identifier.
    pub aud: String,

    /// The time at which the proof was issued, as
    /// [RFC7519](https://www.rfc-editor.org/rfc/rfc7519) `NumericDate`.
    ///
    /// For example, "1541493724".
    pub iat: i64,

    /// A server-provided `c_nonce`.
    #[serde(skip_serializing_if = "Option::is_none")]
    pub nonce: Option<String>,
}

/// `CredentialResponseEncryption` contains information about whether the
/// Credential Issuer supports encryption of the Credential Response on top of
/// TLS.
#[derive(Clone, Debug, Default, Deserialize, Serialize, PartialEq, Eq)]
pub struct CredentialResponseEncryption {
    /// The public key used for encrypting the Credential Response.
    pub jwk: PublicKeyJwk,

    /// JWE [RFC7516] alg algorithm [RFC7518] for encrypting Credential
    /// Response.
    ///
    /// [RFC7516]: (https://www.rfc-editor.org/rfc/rfc7516)
    /// [RFC7518]: (https://www.rfc-editor.org/rfc/rfc7518)
    pub alg: String,

    /// JWE [RFC7516] enc algorithm [RFC7518] for encoding Credential Response.
    ///
    /// [RFC7516]: (https://www.rfc-editor.org/rfc/rfc7516)
    /// [RFC7518]: (https://www.rfc-editor.org/rfc/rfc7518)
    pub enc: String,
}

/// The Credential Response can be Synchronous or Deferred.
///
/// The Credential Issuer MAY be able to immediately issue a requested
/// Credential. In other cases, the Credential Issuer MAY NOT be able to
/// immediately issue a requested Credential and will instead return a
/// `transaction_id` to be used later to retrieve a Credential when it is ready.
#[derive(Clone, Debug, Default, Deserialize, Serialize, PartialEq, Eq)]
pub struct CredentialResponse {
    /// The Credential Response can be Synchronous or Deferred.
    #[serde(flatten)]
    pub response: CredentialResponseType,

    /// A nonce to be used to create a proof of possession of key material when
    /// requesting a Credential. When received, the Wallet MUST use this
    /// value for its subsequent credential requests until the Credential
    /// Issuer provides a fresh nonce.
    #[serde(skip_serializing_if = "Option::is_none")]
    pub c_nonce: Option<String>,

    /// The lifetime in seconds of the `c_nonce` parameter.
    #[serde(skip_serializing_if = "Option::is_none")]
    pub c_nonce_expires_in: Option<i64>,

    /// Identifies an issued Credential when the Wallet calls the Issuer's
    /// Notification endpoint. The `notification_id` is included in the
    /// Notification Request.
    ///
    /// Will only be set if credential parameter is set.
    #[serde(skip_serializing_if = "Option::is_none")]
    pub notification_id: Option<String>,
}

/// The Credential Response can be Synchronous or Deferred.
#[derive(Clone, Debug, Deserialize, Serialize, PartialEq, Eq)]
#[serde(rename_all = "snake_case")]
pub enum CredentialResponseType {
    /// Contains issued Credential.It MAY be a string or an object, depending
    /// on the Credential Format.
    Credential(Kind<VerifiableCredential>),

    /// Contains an array of issued Credentials. The values in the array MAY be
    /// a string or an object, depending on the Credential Format.
    Credentials(Vec<Kind<VerifiableCredential>>),

    /// String identifying a Deferred Issuance transaction. This claim is
    /// contained in the response if the Credential Issuer cannot
    /// immediately issue the Credential. The value is subsequently used to
    /// obtain the respective Credential with the Deferred Credential
    /// Endpoint.
    TransactionId(String),
}

impl Default for CredentialResponseType {
    fn default() -> Self {
        Self::Credential(Kind::default())
    }
}

/// An HTTP POST request, which accepts an `acceptance_token` as the only
/// parameter. The `acceptance_token` parameter MUST be sent as Access Token in
/// the HTTP header.
#[derive(Clone, Debug, Default, Deserialize, Serialize)]
pub struct DeferredCredentialRequest {
    /// The URL of the Credential Issuer the Wallet can use obtain offered
    /// Credentials.
    #[serde(skip_serializing_if = "String::is_empty", default)]
    pub credential_issuer: String,

    /// A previously issued Access Token, as extracted from the Authorization
    /// header of the Batch Credential Request.
    #[serde(skip_serializing_if = "String::is_empty", default)]
    pub access_token: String,

    /// Identifies a Deferred Issuance transaction from an earlier Credential
    /// Request.
    pub transaction_id: String,
}

/// The Deferred Credential Response uses the same format and credential
/// parameters defined for a Credential Response.
#[derive(Debug, Deserialize, Serialize)]
pub struct DeferredCredentialResponse {
    /// The Credential Response object.
    #[serde(flatten)]
    pub credential_response: CredentialResponse,
}

/// Request to retrieve the Credential Issuer's configuration.
#[derive(Clone, Debug, Default, Deserialize, Serialize)]
pub struct MetadataRequest {
    /// The Credential Issuer Identifier for which the configuration is to be
    /// returned.
    #[serde(skip_serializing_if = "String::is_empty", default)]
    pub credential_issuer: String,

    /// The language(s) set in HTTP Accept-Language Headers. MUST be values
    /// defined in [RFC3066].
    ///
    /// [RFC3066]: (https://www.rfc-editor.org/rfc/rfc3066)
    #[serde(skip_serializing_if = "Option::is_none")]
    pub languages: Option<String>,
}

/// Response containing the Credential Issuer's configuration.
#[derive(Clone, Debug, Default, Deserialize, Serialize, PartialEq, Eq)]
pub struct MetadataResponse {
    /// The Credential Issuer metadata for the specified Credential Issuer.
    #[serde(flatten)]
    pub credential_issuer: Issuer,
}

/// The registration request.
#[derive(Clone, Debug, Default, Deserialize, Serialize)]
pub struct RegistrationRequest {
    /// The Credential Issuer for which the client is being registered.
    #[serde(skip_serializing_if = "String::is_empty", default)]
    pub credential_issuer: String,

    /// A previously issued Access Token, as extracted from the Authorization
    /// header of the Credential Request. Used to grant access to register a
    /// client.
    #[serde(skip_serializing_if = "String::is_empty", default)]
    pub access_token: String,

    /// Metadata provided by the client undertaking registration.
    #[serde(flatten)]
    pub client_metadata: Client,
}

/// The registration response for a successful request.
#[derive(Debug, Deserialize, Serialize)]
pub struct RegistrationResponse {
    /// Registered Client metadata.
    #[serde(flatten)]
    pub client_metadata: Client,
}

/// The Credential Issuer's configuration.
#[derive(Clone, Debug, Default, Deserialize, Serialize, PartialEq, Eq)]
pub struct Issuer {
    /// The Credential Issuer's identifier.
    #[serde(skip_serializing_if = "String::is_empty", default)]
    pub credential_issuer: String,

    /// Authorization Server's identifier (metadata `issuer` parameter). If
    /// omitted, the Credential Issuer is acting as the AS. That is, the
    /// `credential_issuer` value is also used as the Authorization Server
    /// `issuer` value in metadata requests.
    #[serde(skip_serializing_if = "Option::is_none")]
    pub authorization_servers: Option<Vec<String>>,

    /// URL of the Credential Issuer's Credential Endpoint. MAY contain port,
    /// path and query parameter components.
    pub credential_endpoint: String,

    /// URL of the Credential Issuer's Deferred Credential Endpoint. This URL
    /// MUST use the https scheme and MAY contain port, path, and query
    /// parameter components. If omitted, the Credential Issuer does not
    /// support the Deferred Credential Endpoint.
    #[serde(skip_serializing_if = "Option::is_none")]
    pub deferred_credential_endpoint: Option<String>,

    /// URL of the Credential Issuer's Notification Endpoint. This URL
    /// MUST use the https scheme and MAY contain port, path, and query
    /// parameter components.  If omitted, the Credential Issuer does not
    /// support the Notification Endpoint.
    #[serde(skip_serializing_if = "Option::is_none")]
    pub notification_endpoint: Option<String>,

    /// Specifies whether (and how) the Credential Issuer supports encryption of
    /// the Credential and Batch Credential Response on top of TLS.
    #[serde(skip_serializing_if = "Option::is_none")]
    pub credential_response_encryption: Option<SupportedCredentialResponseEncryption>,

    /// Specifies whether the Credential Issuer supports returning
    /// `credential_identifiers` parameter in the `authorization_details`
    /// Token Response parameter, with true indicating support. The default
    /// value is "false".
    #[serde(skip_serializing_if = "Option::is_none")]
    pub credential_identifiers_supported: Option<bool>,

    /// A signed JWT containing Credential Issuer metadata parameters as claims.
    /// The signed metadata MUST be secured using JSON Web Signature (JWS)
    /// [RFC7515] and MUST contain an iat (Issued At) claim, an iss (Issuer)
    /// claim denoting the party attesting to the claims in the signed
    /// metadata, and sub (Subject) claim matching the Credential Issuer
    /// identifier. If the Wallet supports signed metadata, metadata values
    /// conveyed in the signed JWT MUST take precedence over the
    /// corresponding values conveyed using plain JSON elements. If the
    /// Credential Issuer wants to enforce use of signed metadata, it omits
    /// the respective metadata parameters from the unsigned part of the
    /// Credential Issuer metadata. A signed_ metadata metadata value MUST
    /// NOT appear as a claim in the JWT. The Wallet MUST establish trust in
    /// the signer of the metadata, and obtain the keys to validate
    /// the signature before processing the metadata.
    #[serde(skip_serializing_if = "Option::is_none")]
    pub signed_metadata: Option<String>,

    /// Credential Issuer display properties for supported languages.
    #[serde(skip_serializing_if = "Option::is_none")]
    pub display: Option<Display>,

    /// A list of name/value pairs of credentials supported by the Credential
    /// Issuer. Each name is a unique identifier for the supported
    /// credential described. The identifier is used in the Credential Offer
    /// to communicate to the Wallet which Credential is being offered. The
    /// value is a Credential object containing metadata about specific
    /// credential.
    pub credential_configurations_supported: HashMap<String, CredentialConfiguration>,
}

impl Issuer {
    /// Returns the `credential_configuration_id` for a given format.
    ///
    /// # Errors
    ///
    /// TODO: add error handling
    pub fn credential_configuration_id(&self, fmt: &CredentialFormat) -> Result<&String> {
        self.credential_configurations_supported
            .iter()
<<<<<<< HEAD
            .find(|(_, cfg)| cfg.format == fmt.format && cfg.profile == fmt.profile)
=======
            .find(|(_, cfg)| cfg.format == fmt.format)
>>>>>>> e1a2cf4b
            .map(|(id, _)| id)
            .ok_or_else(|| anyhow!("Credential Configuration not found"))
    }
}

/// `SupportedCredentialResponseEncryption` contains information about whether
/// the Credential Issuer supports encryption of the Credential and Batch
/// Credential Response on top of TLS.
#[derive(Clone, Debug, Default, Deserialize, Serialize, PartialEq, Eq)]
pub struct SupportedCredentialResponseEncryption {
    /// JWE [RFC7516] alg algorithm [RFC7518] REQUIRED for encrypting Credential
    /// Responses.
    ///
    /// [RFC7516]: (https://www.rfc-editor.org/rfc/rfc7516)
    /// [RFC7518]: (https://www.rfc-editor.org/rfc/rfc7518)
    pub alg_values_supported: Vec<String>,

    /// JWE [RFC7516] enc algorithm [RFC7518] REQUIRED for encrypting Credential
    /// Responses. If `credential_response_encryption_alg` is specified, the
    /// default for this value is "`A256GCM`".
    ///
    /// [RFC7516]: (https://www.rfc-editor.org/rfc/rfc7516)
    /// [RFC7518]: (https://www.rfc-editor.org/rfc/rfc7518)
    pub enc_values_supported: Vec<String>,

    /// Specifies whether the Credential Issuer requires the additional
    /// encryption on top of TLS for the Credential Response. If the value
    /// is true, the Credential Issuer requires encryption for every
    /// Credential Response and therefore the Wallet MUST provide encryption
    /// keys in the Credential Request. If the value is false, the Wallet
    /// MAY chose whether it provides encryption keys or not.
    pub encryption_required: bool,
}

/// Language-based display properties for Issuer or Claim.
#[derive(Clone, Debug, Default, Deserialize, Serialize, PartialEq, Eq)]
pub struct Display {
    /// The name to use when displaying the name of the `Issuer` or `Claim` for
    /// the specified locale. If no locale is set, then this value is the
    /// default value.
    pub name: String,

    /// A BCP47 [RFC5646] language tag identifying the display language.
    ///
    /// [RFC5646]: (https://www.rfc-editor.org/rfc/rfc5646)
    #[serde(skip_serializing_if = "Option::is_none")]
    pub locale: Option<String>,
}

/// Credential configuration.
#[derive(Clone, Debug, Default, Deserialize, Serialize, PartialEq, Eq)]
#[serde(default)]
pub struct CredentialConfiguration {
    /// Identifies the format of the credential, e.g. "`jwt_vc_json`" or
    /// "`ldp_vc`". Each object will contain further elements defining the
    /// type and claims the credential MAY contain, as well as information
    /// on how to display the credential.
    ///
    /// See OpenID4VCI [Credential Format Profiles] for mopre detail.
    ///
    /// [Credential Format Profiles]: https://openid.net/specs/openid-4-verifiable-credential-issuance-1_0.html#name-credential-format-profiles
    #[serde(flatten)]
    pub format: FormatIdentifier,

    /// The `scope` value that this Credential Issuer supports for this
    /// credential. The value can be the same accross multiple
    /// `credential_configurations_supported` objects. The Authorization
    /// Server MUST be able to uniquely identify the Credential Issuer based
    /// on the scope value. The Wallet can use this value in
    /// the Authorization Request Scope values in this Credential Issuer
    /// metadata MAY duplicate those in the `scopes_supported` parameter of
    /// the Authorization Server.
    #[serde(skip_serializing_if = "Option::is_none")]
    pub scope: Option<String>,

    /// Identifies how the Credential should be bound to the identifier of the
    /// End-User who possesses the Credential. Is case sensitive.
    ///
    /// Support for keys in JWK format [RFC7517] is indicated by the value
    /// "`jwk`". Support for keys expressed as a COSE Key object [RFC8152]
    /// (for example, used in [ISO.18013-5]) is indicated by the value
    /// "`cose_key`".
    ///
    /// When Cryptographic Binding Method is a DID, valid values MUST be a
    /// "did:" prefix followed by a method-name using a syntax as defined in
    /// Section 3.1 of [DID-Core], but without a ":" and method-specific-id.
    /// For example, support for the DID method with a method-name "example"
    /// would be represented by "did:example". Support for all DID methods
    /// listed in Section 13 of [DID Specification Registries] is indicated
    /// by sending a DID without any method-name.
    ///
    /// [RFC7517]: (https://www.rfc-editor.org/rfc/rfc7517)
    /// [RFC8152]: (https://www.rfc-editor.org/rfc/rfc8152)
    /// [ISO.18013-5]: (https://www.iso.org/standard/69084.html)
    /// [DID-Core]: (https://www.w3.org/TR/did-core/)
    /// [DID Specification Registries]: (https://www.w3.org/TR/did-spec-registries/)
    #[serde(skip_serializing_if = "Option::is_none")]
    pub cryptographic_binding_methods_supported: Option<Vec<String>>,

    /// Case sensitive strings that identify the cryptographic suites supported
    /// for the `cryptographic_binding_methods_supported`. Cryptographic
    /// algorithms for Credentials in `jwt_vc` format should use algorithm
    /// names defined in IANA JOSE Algorithms Registry. Cryptographic
    /// algorithms for Credentials in `ldp_vc` format should use signature
    /// suites names defined in Linked Data Cryptographic Suite Registry.
    #[serde(skip_serializing_if = "Option::is_none")]
    pub credential_signing_alg_values_supported: Option<Vec<String>>,

    /// The key proof(s) that the Credential Issuer supports. This object
    /// contains a list of name/value pairs, where each name is a unique
    /// identifier of the supported proof type(s). Valid values are defined
    /// in Section 7.2.1, other values MAY be used. This identifier is also
    /// used by the Wallet in the Credential Request as defined in Section
    /// 7.2. The value in the name/value pair is an object that contains
    /// metadata about the key proof and contains the following parameters
    /// defined by this specification:
    ///
    ///  - `jwt`: A JWT [RFC7519] is used as proof of possession. A proof object
    ///    MUST include a jwt claim containing a JWT defined in Section 7.2.1.1.
    ///
    ///  - `cwt`: A CWT [RFC8392] is used as proof of possession. A proof object
    ///    MUST include a cwt claim containing a CWT defined in Section 7.2.1.3.
    ///
    ///  - `ldp_vp`: A W3C Verifiable Presentation object signed using the Data
    ///    Integrity Proof as defined in [VC_DATA_2.0] or [VC_DATA], and where
    ///    the proof of possession MUST be done in accordance with
    ///    [VC_Data_Integrity]. When `proof_type` is set to `ldp_vp`, the proof
    ///    object MUST include a `ldp_vp` claim containing a W3C Verifiable
    ///    Presentation defined in Section 7.2.1.2.
    ///
    /// # Example
    ///
    /// ```json
    /// "proof_types_supported": {
    ///     "jwt": {
    ///         "proof_signing_alg_values_supported": [
    ///             "ES256"
    ///         ]
    ///     }
    /// }
    /// ```
    ///
    /// [RFC7519]: (https://www.rfc-editor.org/rfc/rfc7519)
    /// [RFC8392]: (https://www.rfc-editor.org/rfc/rfc8392)
    /// [VC_DATA]: (https://www.w3.org/TR/vc-data-model/)
    /// [VC_DATA_2.0]: (https://www.w3.org/TR/vc-data-model-2.0/)
    /// [VC_Data_Integrity]: (https://www.w3.org/TR/vc-data-integrity/)
    #[serde(skip_serializing_if = "Option::is_none")]
    pub proof_types_supported: Option<HashMap<String, ProofTypesSupported>>,

    /// Language-based display properties of the supported credential.
    #[serde(skip_serializing_if = "Option::is_none")]
    pub display: Option<Vec<CredentialDisplay>>,
}

/// `ProofTypesSupported` describes specifics of the key proof(s) that the
/// Credential Issuer supports.
///
/// This object contains a list of name/value pairs, where each name is a unique
/// identifier of the supported proof type(s). Valid values are defined in
/// Section 7.2.1, other values MAY be used. This identifier is also used by the
/// Wallet in the Credential Request as defined in Section 7.2. The value in the
/// name/value pair is an object that contains metadata about the key proof.
#[derive(Clone, Debug, Default, Deserialize, Serialize, PartialEq, Eq)]
pub struct ProofTypesSupported {
    /// One or more case sensitive strings that identify the algorithms that the
    /// Issuer supports for this proof type. The Wallet uses one of them to
    /// sign the proof. Algorithm names used are determined by the key proof
    /// type.
    ///
    /// For example, for JWT, the algorithm names are defined in IANA JOSE
    /// Algorithms Registry.
    ///
    /// # Example
    ///
    /// ```json
    /// "proof_signing_alg_values_supported": ["ES256K", "EdDSA"]
    /// ```
    pub proof_signing_alg_values_supported: Vec<String>,
}

/// `CredentialDisplay` holds language-based display properties of the supported
/// credential.
#[derive(Clone, Debug, Default, Deserialize, Serialize, PartialEq, Eq)]
pub struct CredentialDisplay {
    /// The value to use when displaying the name of the `Credential` for the
    /// specified locale. If no locale is set, then this is the default value.
    pub name: String,

    /// A BCP47 [RFC5646] language tag identifying the display language.
    ///
    /// [RFC5646]: (https://www.rfc-editor.org/rfc/rfc5646)
    #[serde(skip_serializing_if = "Option::is_none")]
    pub locale: Option<String>,

    /// Information about the logo of the Credential.
    #[serde(skip_serializing_if = "Option::is_none")]
    pub logo: Option<Image>,

    /// Description of the Credential.
    #[serde(skip_serializing_if = "Option::is_none")]
    pub description: Option<String>,

    /// Background color of the Credential using CSS Color Module Level 37
    /// values.
    #[serde(skip_serializing_if = "Option::is_none")]
    pub background_color: Option<String>,

    /// Information about the background image of the Credential.
    #[serde(skip_serializing_if = "Option::is_none")]
    pub background_image: Option<Image>,

    /// Text color color of the Credential using CSS Color Module Level 37
    /// values.
    #[serde(skip_serializing_if = "Option::is_none")]
    pub text_color: Option<String>,
}

/// Image contains information about the logo of the Credential.
/// N.B. The list is non-exhaustive and may be extended in the future.
#[derive(Clone, Debug, Default, Deserialize, Serialize, PartialEq, Eq)]
pub struct Image {
    /// URL where the Wallet can obtain a logo of the Credential.
    #[serde(skip_serializing_if = "Option::is_none")]
    pub uri: Option<String>,

    /// Alternative text of a logo image.
    #[serde(skip_serializing_if = "Option::is_none")]
    pub alt_text: Option<String>,
}

// TODO: split into 2 types or use enum for variations based on format

/// `CredentialDefinition` defines a Supported Credential that may requested by
/// Wallets.
#[derive(Clone, Debug, Default, Deserialize, Serialize, PartialEq, Eq)]
pub struct CredentialDefinition {
    /// The @context property is used to map property URIs into short-form
    /// aliases, in accordance with the W3C Verifiable Credentials Data
    /// Model.
    ///
    /// REQUIRED when `format` is "`jwt_vc_json-ld`" or "`ldp_vc`".
    #[serde(rename = "@context")]
    #[serde(skip_serializing_if = "Option::is_none")]
    pub context: Option<Vec<String>>,

    /// Uniquely identifies the credential type the Credential Definition
    /// display properties are for, in accordance with the W3C Verifiable
    /// Credentials Data Model.
    /// Contains the type values the Wallet requests authorization for at the
    /// Credential Issuer. It MUST be present if the claim format is present in
    /// the root of the authorization details object. It MUST not be present
    /// otherwise.
    #[serde(rename = "type")]
    #[serde(skip_serializing_if = "Option::is_none")]
    pub type_: Option<Vec<String>>,

    /// A list of name/value pairs identifying claims offered in the Credential.
    /// A value can be another such object (nested data structures), or an array
    /// of objects. Each claim defines language-based display properties for
    /// `credentialSubject` fields.
    ///
    /// N.B. This property is used by the Wallet to specify which claims it is
    /// requesting to be issued out of all the claims the Credential Issuer is
    /// capable of issuing for this particular Credential (data
    /// minimization).
    #[serde(rename = "credentialSubject")]
    #[serde(skip_serializing_if = "Option::is_none")]
    pub credential_subject: Option<HashMap<String, ClaimEntry>>,
}

/// Determines whether a claim entry is a claim or a nested set of claims.
#[derive(Clone, Debug, Deserialize, Serialize, PartialEq, Eq)]
#[serde(untagged)]
pub enum ClaimEntry {
    /// A single claim
    Claim(ClaimDefinition),

    /// A set of nested claims.
    Nested(HashMap<String, ClaimEntry>),
}

impl Default for ClaimEntry {
    fn default() -> Self {
        Self::Claim(ClaimDefinition::default())
    }
}

/// Claim is used to hold language-based display properties for a
/// credentialSubject field.
#[derive(Clone, Debug, Default, Deserialize, Serialize, PartialEq, Eq)]
pub struct ClaimDefinition {
    /// When true, indicates that the Credential Issuer will always include this
    /// claim in the issued Credential. When false, the claim is not
    /// included in the issued Credential if the wallet did not request the
    /// inclusion of the claim, and/or if the Credential Issuer chose to not
    /// include the claim. If the mandatory parameter is omitted, the
    /// default value is false. Defaults to false.
    //  #[serde(skip_serializing_if = "std::ops::Not::not")]
    #[serde(skip_serializing_if = "Option::is_none")]
    pub mandatory: Option<bool>,

    /// The type of value of the claim. Defaults to string. Supported values
    /// include `string`, `number`, and `image` media types such as
    /// image/jpeg. See [IANA media type registry] for a complete list of
    /// media types.
    ///
    /// [IANA media type registry]: (https://www.iana.org/assignments/media-types/media-types.xhtml#image)
    #[serde(skip_serializing_if = "Option::is_none")]
    pub value_type: Option<ValueType>,

    /// Language-based display properties of the field.
    #[serde(skip_serializing_if = "Option::is_none")]
    pub display: Option<Vec<Display>>,
}

/// `ValueType` is used to define a claim's value type.
#[derive(Default, Debug, Clone, Deserialize, Serialize, PartialEq, Eq)]
#[serde(rename_all = "snake_case")]
pub enum ValueType {
    /// Value of type String. The default.
    #[default]
    String,

    /// Value of type Number.
    Number,

    /// Image media types such as `image/jpeg`. See [IANA media type registry]
    /// for a complete list of media types.
    ///
    ///[IANA media type registry]: (https://www.iana.org/assignments/media-types/media-types.xhtml#image)
    Image,
}

/// OAuth 2 client metadata used for registering clients of the issuance and
/// vercre-wallet authorization servers.
///
/// In the case of Issuance, the Wallet is the Client and the Issuer is the
/// Authorization Server.
///
/// In the case of Presentation, the Wallet is the Authorization Server and the
/// Verifier is the Client.
#[derive(Clone, Debug, Default, Deserialize, Serialize, PartialEq, Eq)]
pub struct Client {
    /// OAuth 2.0 Client
    #[serde(flatten)]
    pub oauth: OAuthClient,

    /// Used by the Wallet to publish its Credential Offer endpoint. The
    /// Credential Issuer should use "`openid-credential-offer://`" if
    /// unable to perform discovery of the endpoint.
    #[serde(skip_serializing_if = "Option::is_none")]
    pub credential_offer_endpoint: Option<String>,
}

/// OAuth 2.0 Authorization Server metadata.
/// See RFC 8414 - Authorization Server Metadata
#[derive(Clone, Debug, Default, Deserialize, Serialize, PartialEq, Eq)]
pub struct Server {
    /// OAuth 2.0 Server
    #[serde(flatten)]
    pub oauth: OAuthServer,

    /// Indicates whether the issuer accepts a Token Request with a
    /// Pre-Authorized Code but without a client id. Defaults to false.
    #[serde(rename = "pre-authorized_grant_anonymous_access_supported")]
    pub pre_authorized_grant_anonymous_access_supported: bool,
}

/// Used by the Wallet to notify the Credential Issuer of certain events for
/// issued Credentials. These events enable the Credential Issuer to take
/// subsequent actions after issuance.
#[derive(Clone, Debug, Default, Deserialize, Serialize, PartialEq, Eq)]
pub struct NotificationRequest {
    /// The Credential Issuer for which the notification is intended.
    #[serde(skip_serializing_if = "String::is_empty", default)]
    pub credential_issuer: String,

    /// A previously issued Access Token, as extracted from the Authorization
    /// header of the Credential Request. Used to grant access to register a
    /// client.
    #[serde(skip_serializing_if = "String::is_empty", default)]
    pub access_token: String,

    /// As received from the issuer in the Credential Response.
    pub notification_id: String,

    /// Type of the notification event.
    pub event: NotificationEvent,

    /// Human-readable ASCII text providing additional information, used to
    /// assist the Credential Issuer developer in understanding the event
    /// that occurred.
    ///
    /// Values for the `event_description` parameter MUST NOT include characters
    /// outside the set %x20-21 / %x23-5B / %x5D-7E.
    #[serde(skip_serializing_if = "Option::is_none")]
    pub event_description: Option<String>,
}

/// Used by the Credential Issuer to notify the Wallet of certain events for
/// issued Credentials. These events enable the Wallet to take subsequent
/// actions after issuance.
#[derive(Clone, Debug, Default, Deserialize, Serialize, PartialEq, Eq)]
#[serde(rename_all = "snake_case")]
pub enum NotificationEvent {
    /// Credential was successfully stored in the Wallet.
    CredentialAccepted,

    /// Used in all other unsuccessful cases.
    #[default]
    CredentialFailure,

    /// Used when unsuccessful Credential issuance was caused by a user action.
    CredentialDeleted,
}

/// When the Credential Issuer has successfully received the Notification
/// Request from the Wallet, it MUST respond with an HTTP status code in the 2xx
/// range.
///
/// Use of the HTTP status code 204 (No Content) is RECOMMENDED.
#[derive(Clone, Debug, Default, Deserialize, Serialize, PartialEq, Eq)]
pub struct NotificationResponse {}

#[cfg(test)]
mod tests {
    use insta::assert_yaml_snapshot as assert_snapshot;

    use super::*;

    #[test]
    fn credential_offer() {
        let offer = CredentialOffer {
            credential_issuer: "https://example.com".into(),
            credential_configuration_ids: vec!["UniversityDegree_JWT".into()],
            grants: None,
        };

        let offer_str = serde_json::to_string(&offer).expect("should serialize to string");
        let offer2: CredentialOffer =
            serde_json::from_str(&offer_str).expect("should deserialize from string");
        assert_eq!(offer, offer2);
    }

    #[test]
    fn authorization_configuration_id() {
        let request = AuthorizationRequest {
            credential_issuer: "https://example.com".into(),
            response_type: "code".into(),
            client_id: "1234".into(),
            redirect_uri: Some("http://localhost:3000/callback".into()),
            state: Some("1234".into()),
            code_challenge: "1234".into(),
            code_challenge_method: "S256".into(),
            authorization_details: Some(vec![AuthorizationDetail {
                type_: AuthorizationDetailType::OpenIdCredential,
                credential: CredentialAuthorization::ConfigurationId {
                    credential_configuration_id: "EmployeeID_JWT".into(),
                    claims: Some(ProfileClaims::W3c(CredentialDefinition {
                        credential_subject: Some(HashMap::from([
                            (
                                "given_name".to_string(),
                                ClaimEntry::Claim(ClaimDefinition::default()),
                            ),
                            (
                                "family_name".to_string(),
                                ClaimEntry::Claim(ClaimDefinition::default()),
                            ),
                            ("email".to_string(), ClaimEntry::Claim(ClaimDefinition::default())),
                        ])),
                        ..CredentialDefinition::default()
                    })),
                },
                ..AuthorizationDetail::default()
            }]),
            subject_id: "1234".into(),
            wallet_issuer: Some("1234".into()),

            ..AuthorizationRequest::default()
        };

        // let serialized = serde_json::to_string_pretty(&request.authorization_details)
        //     .expect("should serialize to string");
        // println!("{}", serialized);

        assert_snapshot!("authorization_configuration_id", request, {
            ".authorization_details" => "[authorization_details]",
        });
        assert_snapshot!("authorization_details", request.authorization_details, {
            "[].credential_definition.credentialSubject" => insta::sorted_redaction(),
        });

        let serialized = serde_qs::to_string(&request).expect("should serialize to string");
        let deserialized = serde_qs::from_str::<AuthorizationRequest>(&serialized)
            .expect("should deserialize from string");

        assert_eq!(request, deserialized);
    }

    #[test]
    fn authorization_format() {
        let request = AuthorizationRequest {
            credential_issuer: "https://example.com".into(),
            response_type: "code".into(),
            client_id: "1234".into(),
            redirect_uri: Some("http://localhost:3000/callback".into()),
            state: Some("1234".into()),
            code_challenge: "1234".into(),
            code_challenge_method: "S256".into(),
            authorization_details: Some(vec![AuthorizationDetail {
                type_: AuthorizationDetailType::OpenIdCredential,
                credential: CredentialAuthorization::Format(CredentialFormat {
                    format: FormatIdentifier::JwtVcJson(ProfileW3c {
                        credential_definition: CredentialDefinition {
                            type_: Some(vec![
                                "VerifiableCredential".into(),
                                "EmployeeIDCredential".into(),
                            ]),
                            ..CredentialDefinition::default()
                        },
                    }),
                }),

                ..AuthorizationDetail::default()
            }]),
            subject_id: "1234".into(),
            wallet_issuer: Some("1234".into()),

            ..AuthorizationRequest::default()
        };

        let serialized = serde_qs::to_string(&request).expect("should serialize to string");
        assert_snapshot!("authorization_format", &serialized, {
            ".code" => "[code]",
        });

        let deserialized = serde_qs::from_str::<AuthorizationRequest>(&serialized)
            .expect("should deserialize from string");
        assert_eq!(request, deserialized);
    }

    #[test]
    fn credential_identifier() {
        let json = serde_json::json!({
            "credential_issuer": "https://example.com",
            "access_token": "1234",
            "credential_identifier": "EngineeringDegree2023",
            "proof": {
                "proof_type": "jwt",
                "jwt": "SomeJWT"
            }
        });

        let deserialized: CredentialRequest =
            serde_json::from_value(json.clone()).expect("should deserialize from json");
        assert_snapshot!("credential_identifier", &deserialized);

        let request = CredentialRequest {
            credential_issuer: "https://example.com".into(),
            access_token: "1234".into(),
            credential: CredentialIssuance::Identifier {
                credential_identifier: "EngineeringDegree2023".into(),
            },
            proof: Some(Proof::Single {
                proof_type: SingleProof::Jwt {
                    jwt: "SomeJWT".into(),
                },
            }),
            ..CredentialRequest::default()
        };

        let serialized = serde_json::to_value(&request).expect("should serialize to string");
        assert_eq!(json, serialized);
    }

    #[test]
    fn credential_format() {
        let json = serde_json::json!({
          "credential_issuer": "https://example.com",
          "access_token": "1234",
          "format": "jwt_vc_json",
          "credential_definition": {
            "type": [
              "VerifiableCredential",
              "EmployeeIDCredential"
            ],
          },
          "proof": {
            "proof_type": "jwt",
            "jwt": "SomeJWT"
          }
        });

        let deserialized: CredentialRequest =
            serde_json::from_value(json.clone()).expect("should deserialize from json");
        assert_snapshot!("credential_format", &deserialized);

        let request = CredentialRequest {
            credential_issuer: "https://example.com".into(),
            access_token: "1234".into(),
            credential: CredentialIssuance::Format(CredentialFormat {
                format: FormatIdentifier::JwtVcJson(ProfileW3c {
                    credential_definition: CredentialDefinition {
                        type_: Some(vec![
                            "VerifiableCredential".into(),
                            "EmployeeIDCredential".into(),
                        ]),
                        ..CredentialDefinition::default()
                    },
                }),
            }),
            proof: Some(Proof::Single {
                proof_type: SingleProof::Jwt {
                    jwt: "SomeJWT".into(),
                },
            }),
            ..CredentialRequest::default()
        };

        let serialized = serde_json::to_value(&request).expect("should serialize to string");
        assert_eq!(json, serialized);
    }

    #[test]
    fn multiple_proofs() {
        let json = serde_json::json!({
            "credential_issuer": "https://example.com",
            "access_token": "1234",
            "credential_identifier": "EngineeringDegree2023",
            "proofs": {
                "jwt": [
                    "SomeJWT1",
                    "SomeJWT2"
                ]
            }
        });

        let deserialized: CredentialRequest =
            serde_json::from_value(json.clone()).expect("should deserialize from json");
        assert_snapshot!("multiple_proofs", &deserialized);

        let request = CredentialRequest {
            credential_issuer: "https://example.com".into(),
            access_token: "1234".into(),
            credential: CredentialIssuance::Identifier {
                credential_identifier: "EngineeringDegree2023".into(),
            },
            proof: Some(Proof::Multiple(MultipleProofs::Jwt(vec![
                "SomeJWT1".into(),
                "SomeJWT2".into(),
            ]))),
            ..CredentialRequest::default()
        };

        let serialized = serde_json::to_value(&request).expect("should serialize to string");
        assert_eq!(json, serialized);
    }
}<|MERGE_RESOLUTION|>--- conflicted
+++ resolved
@@ -624,17 +624,6 @@
 /// Profiles] to support.  The profiles define Credential format specific
 /// parameters or claims used to support a particular format.
 ///
-<<<<<<< HEAD
-/// [Format Profiles]: (https://openid.net/specs/openid-4-verifiable-credential-issuance-1_0.html#name-credential-format-profiles)
-#[derive(Clone, Debug, Deserialize, Serialize, Eq)]
-#[serde(untagged)]
-pub enum FormatProfile {
-    /// W3C Verifiiable Credential format.
-    W3c {
-        /// The Credential's definition.
-        credential_definition: CredentialDefinition,
-    },
-=======
 /// [Credential Format Profiles]: (https://openid.net/specs/openid-4-verifiable-credential-issuance-1_0.html#name-credential-format-profiles)
 #[derive(Clone, Debug, Deserialize, Serialize, PartialEq, Eq)]
 #[serde(tag = "format")]
@@ -678,7 +667,6 @@
     /// [ISO.18013-5]: (https://www.iso.org/standard/69084.html)
     #[serde(rename = "mso_mdoc")]
     IsoMdl(ProfileIsoMdl),
->>>>>>> e1a2cf4b
 
     /// IETF SD-JWT VC.
     ///
@@ -747,45 +735,7 @@
     }
 }
 
-<<<<<<< HEAD
-impl PartialEq for FormatProfile {
-    fn eq(&self, other: &Self) -> bool {
-        match &self {
-            Self::W3c {
-                credential_definition,
-            } => {
-                let Self::W3c {
-                    credential_definition: other_cd,
-                } = &other
-                else {
-                    return false;
-                };
-                credential_definition.type_ == other_cd.type_
-            }
-            Self::IsoMdl { doctype, .. } => {
-                let Self::IsoMdl {
-                    doctype: other_doctype,
-                    ..
-                } = &other
-                else {
-                    return false;
-                };
-                doctype == other_doctype
-            }
-            Self::SdJwt { vct, .. } => {
-                let Self::SdJwt { vct: other_vct, .. } = &other else {
-                    return false;
-                };
-                vct == other_vct
-            }
-        }
-    }
-}
-
-impl FormatProfile {
-=======
 impl ProfileClaims {
->>>>>>> e1a2cf4b
     /// Claims for the format profile.
     #[must_use]
     pub fn claims(&self) -> Option<HashMap<String, ClaimEntry>> {
@@ -1447,11 +1397,7 @@
     pub fn credential_configuration_id(&self, fmt: &CredentialFormat) -> Result<&String> {
         self.credential_configurations_supported
             .iter()
-<<<<<<< HEAD
-            .find(|(_, cfg)| cfg.format == fmt.format && cfg.profile == fmt.profile)
-=======
             .find(|(_, cfg)| cfg.format == fmt.format)
->>>>>>> e1a2cf4b
             .map(|(id, _)| id)
             .ok_or_else(|| anyhow!("Credential Configuration not found"))
     }
