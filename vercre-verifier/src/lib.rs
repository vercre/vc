--- conflicted
+++ resolved
@@ -172,11 +172,7 @@
 pub mod provider {
     pub use vercre_datasec::{Algorithm, Decryptor, Encryptor, PublicKeyJwk, SecOps, Signer};
     pub use vercre_did::{DidResolver, Document};
-<<<<<<< HEAD
-    pub use vercre_openid::issuer::{Client, Format, Server};
-=======
     pub use vercre_openid::issuer::{Client, FormatIdentifier, Server};
->>>>>>> 05f7c185
     pub use vercre_openid::verifier::VpFormat;
     #[allow(clippy::module_name_repetitions)]
     pub use vercre_openid::verifier::{Metadata, Provider, Result, StateStore, Verifier, Wallet};
